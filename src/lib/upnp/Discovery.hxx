/*
 * Copyright 2003-2017 The Music Player Daemon Project
 * http://www.musicpd.org
 *
 * This program is free software; you can redistribute it and/or modify
 * it under the terms of the GNU General Public License as published by
 * the Free Software Foundation; either version 2 of the License, or
 * (at your option) any later version.
 *
 * This program is distributed in the hope that it will be useful,
 * but WITHOUT ANY WARRANTY; without even the implied warranty of
 * MERCHANTABILITY or FITNESS FOR A PARTICULAR PURPOSE.  See the
 * GNU General Public License for more details.
 *
 * You should have received a copy of the GNU General Public License along
 * with this program; if not, write to the Free Software Foundation, Inc.,
 * 51 Franklin Street, Fifth Floor, Boston, MA 02110-1301 USA.
 */

#ifndef _UPNPPDISC_H_X_INCLUDED_
#define _UPNPPDISC_H_X_INCLUDED_

#include "Compat.hxx"
#include "Callback.hxx"
#include "Device.hxx"
#include "lib/curl/Init.hxx"
#include "lib/curl/Handler.hxx"
#include "lib/curl/Request.hxx"
#include "thread/Mutex.hxx"
#include "event/DeferEvent.hxx"
#include "Compiler.h"

#include <upnp/upnp.h>

#include <boost/intrusive/list.hpp>

#include <list>
#include <vector>
#include <string>
#include <memory>
#include <chrono>

#if UPNP_VERSION < 10800
#define UpnpDiscovery Upnp_Discovery
#endif

class ContentDirectoryService;

class UPnPDiscoveryListener {
public:
	virtual void FoundUPnP(const ContentDirectoryService &service) = 0;
	virtual void LostUPnP(const ContentDirectoryService &service) = 0;
};

/**
 * Manage UPnP discovery and maintain a directory of active devices. Singleton.
 *
 * We are only interested in MediaServers with a ContentDirectory service
 * for now, but this could be made more general, by removing the filtering.
 */
class UPnPDeviceDirectory final : UpnpCallback {
	/**
<<<<<<< HEAD
=======
	 * Each appropriate discovery event (executing in a libupnp thread
	 * context) queues the following task object for processing by the
	 * discovery thread.
	 */
	struct DiscoveredTask {
		std::string url;
		std::string device_id;
		std::chrono::steady_clock::duration expires;

		DiscoveredTask(const UpnpDiscovery *disco)
			:url(UpnpDiscovery_get_Location_cstr(disco)),
			 device_id(UpnpDiscovery_get_DeviceID_cstr(disco)),
			 expires(std::chrono::seconds(UpnpDiscovery_get_Expires(disco))) {}
	};

	/**
>>>>>>> 323231d1
	 * Descriptor for one device having a Content Directory
	 * service found on the network.
	 */
	class ContentDirectoryDescriptor {
	public:
		std::string id;

		UPnPDevice device;

		/**
		 * The time stamp when this device expires.
		 */
		std::chrono::steady_clock::time_point expires;

		ContentDirectoryDescriptor() = default;

		ContentDirectoryDescriptor(std::string &&_id,
					   std::chrono::steady_clock::time_point last,
					   std::chrono::steady_clock::duration exp) noexcept
			:id(std::move(_id)),
			 expires(last + exp + std::chrono::seconds(20)) {}

		void Parse(const std::string &url, const char *description) {
			device.Parse(url, description);
		}
	};

	class Downloader final
		: public boost::intrusive::list_base_hook<boost::intrusive::link_mode<boost::intrusive::normal_link>>,
		CurlResponseHandler {

		DeferEvent defer_start_event;

		UPnPDeviceDirectory &parent;

		std::string id;
		const std::string url;
		const std::chrono::steady_clock::duration expires;

		CurlRequest request;

		std::string data;

	public:
		Downloader(UPnPDeviceDirectory &_parent,
			   const Upnp_Discovery &disco);

		void Start() noexcept {
			defer_start_event.Schedule();
		}

		void Destroy() noexcept;

	private:
		void OnDeferredStart() noexcept {
			try {
				request.Start();
			} catch (...) {
				OnError(std::current_exception());
			}
		}

		/* virtual methods from CurlResponseHandler */
		void OnHeaders(unsigned status,
			       std::multimap<std::string, std::string> &&headers) override;
		void OnData(ConstBuffer<void> data) override;
		void OnEnd() override;
		void OnError(std::exception_ptr e) noexcept override;
	};

	CurlInit curl;

	const UpnpClient_Handle handle;
	UPnPDiscoveryListener *const listener;

	Mutex mutex;

	boost::intrusive::list<Downloader,
			       boost::intrusive::constant_time_size<false>> downloaders;

	std::list<ContentDirectoryDescriptor> directories;

	/**
	 * The UPnP device search timeout, which should actually be
	 * called delay because it's the base of a random delay that
	 * the devices apply to avoid responding all at the same time.
	 */
	int search_timeout = 2;

	/**
	 * The time stamp of the last search.
	 */
	std::chrono::steady_clock::time_point last_search = std::chrono::steady_clock::time_point();

public:
	UPnPDeviceDirectory(EventLoop &event_loop, UpnpClient_Handle _handle,
			    UPnPDiscoveryListener *_listener=nullptr);
	~UPnPDeviceDirectory() noexcept;

	UPnPDeviceDirectory(const UPnPDeviceDirectory &) = delete;
	UPnPDeviceDirectory& operator=(const UPnPDeviceDirectory &) = delete;

	EventLoop &GetEventLoop() noexcept;

	void Start();

	/** Retrieve the directory services currently seen on the network */
	std::vector<ContentDirectoryService> GetDirectories();

	/**
	 * Get server by friendly name.
	 */
	ContentDirectoryService GetServer(const char *friendly_name);

private:
	void Search();

	/**
	 * Look at the devices and get rid of those which have not
	 * been seen for too long. We do this when listing the top
	 * directory.
	 *
	 * Caller must lock #mutex.
	 */
	void ExpireDevices();

	void LockAdd(ContentDirectoryDescriptor &&d);
	void LockRemove(const std::string &id);

<<<<<<< HEAD
	int OnAlive(Upnp_Discovery *disco) noexcept;
	int OnByeBye(Upnp_Discovery *disco) noexcept;

	/* virtual methods from class UpnpCallback */
	int Invoke(Upnp_EventType et, void *evp) noexcept override;
=======
	/**
	 * Worker routine for the discovery queue. Get messages about
	 * devices appearing and disappearing, and update the
	 * directory pool accordingly.
	 */
	static void *Explore(void *);
	void Explore();

	int OnAlive(const UpnpDiscovery *disco);
	int OnByeBye(const UpnpDiscovery *disco);

	/* virtual methods from class UpnpCallback */
	virtual int Invoke(Upnp_EventType et, const void *evp) override;
>>>>>>> 323231d1
};


#endif /* _UPNPPDISC_H_X_INCLUDED_ */<|MERGE_RESOLUTION|>--- conflicted
+++ resolved
@@ -60,25 +60,6 @@
  */
 class UPnPDeviceDirectory final : UpnpCallback {
 	/**
-<<<<<<< HEAD
-=======
-	 * Each appropriate discovery event (executing in a libupnp thread
-	 * context) queues the following task object for processing by the
-	 * discovery thread.
-	 */
-	struct DiscoveredTask {
-		std::string url;
-		std::string device_id;
-		std::chrono::steady_clock::duration expires;
-
-		DiscoveredTask(const UpnpDiscovery *disco)
-			:url(UpnpDiscovery_get_Location_cstr(disco)),
-			 device_id(UpnpDiscovery_get_DeviceID_cstr(disco)),
-			 expires(std::chrono::seconds(UpnpDiscovery_get_Expires(disco))) {}
-	};
-
-	/**
->>>>>>> 323231d1
 	 * Descriptor for one device having a Content Directory
 	 * service found on the network.
 	 */
@@ -124,7 +105,7 @@
 
 	public:
 		Downloader(UPnPDeviceDirectory &_parent,
-			   const Upnp_Discovery &disco);
+			   const UpnpDiscovery &disco);
 
 		void Start() noexcept {
 			defer_start_event.Schedule();
@@ -208,27 +189,11 @@
 	void LockAdd(ContentDirectoryDescriptor &&d);
 	void LockRemove(const std::string &id);
 
-<<<<<<< HEAD
-	int OnAlive(Upnp_Discovery *disco) noexcept;
-	int OnByeBye(Upnp_Discovery *disco) noexcept;
+	int OnAlive(const UpnpDiscovery *disco) noexcept;
+	int OnByeBye(const UpnpDiscovery *disco) noexcept;
 
 	/* virtual methods from class UpnpCallback */
-	int Invoke(Upnp_EventType et, void *evp) noexcept override;
-=======
-	/**
-	 * Worker routine for the discovery queue. Get messages about
-	 * devices appearing and disappearing, and update the
-	 * directory pool accordingly.
-	 */
-	static void *Explore(void *);
-	void Explore();
-
-	int OnAlive(const UpnpDiscovery *disco);
-	int OnByeBye(const UpnpDiscovery *disco);
-
-	/* virtual methods from class UpnpCallback */
-	virtual int Invoke(Upnp_EventType et, const void *evp) override;
->>>>>>> 323231d1
+	int Invoke(Upnp_EventType et, const void *evp) noexcept override;
 };
 
 
