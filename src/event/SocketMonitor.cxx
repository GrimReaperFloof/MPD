/*
 * Copyright 2003-2020 The Music Player Daemon Project
 * http://www.musicpd.org
 *
 * This program is free software; you can redistribute it and/or modify
 * it under the terms of the GNU General Public License as published by
 * the Free Software Foundation; either version 2 of the License, or
 * (at your option) any later version.
 *
 * This program is distributed in the hope that it will be useful,
 * but WITHOUT ANY WARRANTY; without even the implied warranty of
 * MERCHANTABILITY or FITNESS FOR A PARTICULAR PURPOSE.  See the
 * GNU General Public License for more details.
 *
 * You should have received a copy of the GNU General Public License along
 * with this program; if not, write to the Free Software Foundation, Inc.,
 * 51 Franklin Street, Fifth Floor, Boston, MA 02110-1301 USA.
 */

#include "SocketMonitor.hxx"
#include "Loop.hxx"

<<<<<<< HEAD
#include <cassert>
#include <utility>
=======
#ifdef USE_EPOLL
#include <cerrno>
#endif

#include <assert.h>

#ifdef _WIN32
#include <winsock2.h>
#else
#include <sys/socket.h>
#endif
>>>>>>> 6c240f66

void
SocketMonitor::Dispatch(unsigned flags) noexcept
{
	flags &= GetScheduledFlags();

	if (flags != 0)
		OnSocketReady(flags);
}

SocketMonitor::~SocketMonitor() noexcept
{
	if (IsDefined())
		Cancel();
}

void
SocketMonitor::Open(SocketDescriptor _fd) noexcept
{
	assert(!fd.IsDefined());
	assert(_fd.IsDefined());

	fd = _fd;
}

SocketDescriptor
SocketMonitor::Steal() noexcept
{
	assert(IsDefined());

	Cancel();

	return std::exchange(fd, SocketDescriptor::Undefined());
}

void
SocketMonitor::Close() noexcept
{
	Steal().Close();
}

bool
SocketMonitor::Schedule(unsigned flags) noexcept
{
	assert(IsDefined());

	if (flags == GetScheduledFlags())
		return true;

	bool success;
	if (scheduled_flags == 0)
		success = loop.AddFD(fd.Get(), flags, *this);
	else if (flags == 0)
		success = loop.RemoveFD(fd.Get(), *this);
	else
		success = loop.ModifyFD(fd.Get(), flags, *this);

	if (success)
		scheduled_flags = flags;
#ifdef USE_EPOLL
	else if (errno == EBADF || errno == ENOENT)
		/* the socket was probably closed by somebody else
		   (EBADF) or a new file descriptor with the same
		   number was created but not registered already
		   (ENOENT) - we can assume that there are no
		   scheduled events */
		/* note that when this happens, we're actually lucky
		   that it has failed - imagine another thread may
		   meanwhile have created something on the same file
		   descriptor number, and has registered it; the
		   epoll_ctl() call above would then have succeeded,
		   but broke the other thread's epoll registration */
		scheduled_flags = 0;
#endif

	return success;
}<|MERGE_RESOLUTION|>--- conflicted
+++ resolved
@@ -20,22 +20,12 @@
 #include "SocketMonitor.hxx"
 #include "Loop.hxx"
 
-<<<<<<< HEAD
 #include <cassert>
 #include <utility>
-=======
+
 #ifdef USE_EPOLL
 #include <cerrno>
 #endif
-
-#include <assert.h>
-
-#ifdef _WIN32
-#include <winsock2.h>
-#else
-#include <sys/socket.h>
-#endif
->>>>>>> 6c240f66
 
 void
 SocketMonitor::Dispatch(unsigned flags) noexcept
