--- conflicted
+++ resolved
@@ -37,16 +37,6 @@
 bool
 TagSongFilter::Match(const Tag &tag) const noexcept
 {
-<<<<<<< HEAD
-	return (type == TAG_NUM_OF_ITEM_TYPES || item.type == type) &&
-		filter.Match(item.value);
-}
-
-bool
-TagSongFilter::MatchNN(const Tag &tag) const noexcept
-{
-=======
->>>>>>> 0bb71f1f
 	bool visited_types[TAG_NUM_OF_ITEM_TYPES]{};
 
 	for (const auto &i : tag) {
