--- conflicted
+++ resolved
@@ -205,25 +205,4 @@
 	}
 };
 
-<<<<<<< HEAD
-=======
-/**
- * Parse the string, and convert it into a #TagType.  Returns
- * #TAG_NUM_OF_ITEM_TYPES if the string could not be recognized.
- */
-gcc_pure
-TagType
-tag_name_parse(const char *name) noexcept;
-
-/**
- * Parse the string, and convert it into a #TagType.  Returns
- * #TAG_NUM_OF_ITEM_TYPES if the string could not be recognized.
- *
- * Case does not matter.
- */
-gcc_pure
-TagType
-tag_name_parse_i(const char *name) noexcept;
-
->>>>>>> b4c9d9c2
 #endif