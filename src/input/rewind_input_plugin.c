--- conflicted
+++ resolved
@@ -234,18 +234,5 @@
 	c->tail = 0;
 	c->input = is;
 
-<<<<<<< HEAD
 	return &c->base;
-=======
-	/* move the CURL input stream to c->input */
-	c->input = *is;
-	if (is->plugin == &input_plugin_curl)
-		input_curl_reinit(&c->input);
-
-	/* convert the existing input_stream pointer to a "rewind"
-	   input stream */
-	is->plugin = &rewind_input_plugin;
-	is->data = c;
-	is->mime = g_strdup(c->input.mime);
->>>>>>> dec70901
 }