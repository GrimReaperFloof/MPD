/*
 * Copyright 2003-2017 The Music Player Daemon Project
 * http://www.musicpd.org
 *
 * This program is free software; you can redistribute it and/or modify
 * it under the terms of the GNU General Public License as published by
 * the Free Software Foundation; either version 2 of the License, or
 * (at your option) any later version.
 *
 * This program is distributed in the hope that it will be useful,
 * but WITHOUT ANY WARRANTY; without even the implied warranty of
 * MERCHANTABILITY or FITNESS FOR A PARTICULAR PURPOSE.  See the
 * GNU General Public License for more details.
 *
 * You should have received a copy of the GNU General Public License along
 * with this program; if not, write to the Free Software Foundation, Inc.,
 * 51 Franklin Street, Fifth Floor, Boston, MA 02110-1301 USA.
 */

#include "config.h"
#include "SndioOutputPlugin.hxx"
#include "mixer/MixerList.hxx"
#include "util/Domain.hxx"
#include "Log.hxx"

/* work around a C++ incompatibility if the sndio API is emulated by
   libroar: libroar's "struct roar_service_stream" has a member named
   "new", which is an illegal identifier in C++ */
#define new new_

#include <sndio.h>

/* undo the libroar workaround */
#undef new

#include <stdexcept>

#ifndef SIO_DEVANY
/* this macro is missing in libroar-dev 1.0~beta2-3 (Debian Wheezy) */
#define SIO_DEVANY "default"
#endif

static constexpr unsigned MPD_SNDIO_BUFFER_TIME_MS = 250;

static constexpr Domain sndio_output_domain("sndio_output");

<<<<<<< HEAD
=======
class SndioOutput {
	friend struct AudioOutputWrapper<SndioOutput>;
	AudioOutput base;
	const char *const device;
	const unsigned buffer_time; /* in ms */
	struct sio_hdl *hdl;

public:
	SndioOutput(const ConfigBlock &block);

	static SndioOutput *Create(const ConfigBlock &block);

	void Open(AudioFormat &audio_format);
	void Close();
	size_t Play(const void *chunk, size_t size);
	void Cancel();
};

>>>>>>> 75c740fe
SndioOutput::SndioOutput(const ConfigBlock &block)
	:AudioOutput(0),
	 device(block.GetBlockValue("device", SIO_DEVANY)),
	 buffer_time(block.GetBlockValue("buffer_time",
					 MPD_SNDIO_BUFFER_TIME_MS)),
	 raw_volume(SIO_MAXVOL)
{
}

static void
VolumeCallback(void *arg, unsigned int volume) {
	((SndioOutput *)arg)->VolumeChanged(volume);
}

AudioOutput *
SndioOutput::Create(EventLoop &, const ConfigBlock &block) {
	return new SndioOutput(block);
}

static bool
sndio_test_default_device()
{
	auto *hdl = sio_open(SIO_DEVANY, SIO_PLAY, 0);
	if (!hdl) {
		FormatError(sndio_output_domain,
			    "Error opening default sndio device");
		return false;
	}

	sio_close(hdl);
	return true;
}

void
SndioOutput::Open(AudioFormat &audio_format)
{
	struct sio_par par;
	unsigned bits, rate, chans;

	hdl = sio_open(device, SIO_PLAY, 0);
	if (!hdl)
		throw std::runtime_error("Failed to open default sndio device");

	switch (audio_format.format) {
	case SampleFormat::S16:
		bits = 16;
		break;
	case SampleFormat::S24_P32:
		bits = 24;
		break;
	case SampleFormat::S32:
		bits = 32;
		break;
	default:
		audio_format.format = SampleFormat::S16;
		bits = 16;
		break;
	}

	rate = audio_format.sample_rate;
	chans = audio_format.channels;

	sio_initpar(&par);
	par.bits = bits;
	par.rate = rate;
	par.pchan = chans;
	par.sig = 1;
	par.le = SIO_LE_NATIVE;
	par.appbufsz = rate * buffer_time / 1000;

	if (!sio_setpar(hdl, &par) ||
	    !sio_getpar(hdl, &par)) {
		sio_close(hdl);
		throw std::runtime_error("Failed to set/get audio params");
	}

	if (par.bits != bits ||
	    par.rate < rate * 995 / 1000 ||
	    par.rate > rate * 1005 / 1000 ||
	    par.pchan != chans ||
	    par.sig != 1 ||
	    par.le != SIO_LE_NATIVE) {
		sio_close(hdl);
		throw std::runtime_error("Requested audio params cannot be satisfied");
	}

<<<<<<< HEAD
	// Set volume after opening fresh audio stream which does
	// know nothing about previous audio streams.
	sio_setvol(sio_hdl, raw_volume);
	// sio_onvol returns 0 if no volume knob is available.
	// This is the case on raw audio devices rather than
	// the sndiod audio server.
	if (sio_onvol(sio_hdl, VolumeCallback, this) == 0)
		raw_volume = -1;

	if (!sio_start(sio_hdl)) {
		sio_close(sio_hdl);
=======
	if (!sio_start(hdl)) {
		sio_close(hdl);
>>>>>>> 75c740fe
		throw std::runtime_error("Failed to start audio device");
	}
}

void
SndioOutput::Close()  noexcept
{
	sio_close(hdl);
}

size_t
SndioOutput::Play(const void *chunk, size_t size)
{
	size_t n;

	n = sio_write(hdl, chunk, size);
	if (n == 0 && sio_eof(hdl) != 0)
		throw std::runtime_error("sndio write failed");
	return n;
}

void
SndioOutput::SetVolume(unsigned int volume) {
	sio_setvol(sio_hdl, volume * SIO_MAXVOL / 100);
}

static inline unsigned int
RawToPercent(int raw_volume) {
	return raw_volume < 0 ? 100 : raw_volume * 100 / SIO_MAXVOL;
}

void
SndioOutput::VolumeChanged(int _raw_volume) {
	if (raw_volume >= 0 && listener != nullptr && mixer != nullptr) {
		raw_volume = _raw_volume;
		listener->OnMixerVolumeChanged(*mixer,
		    RawToPercent(raw_volume));
	}
}

unsigned int
SndioOutput::GetVolume() {
	return RawToPercent(raw_volume);
}

void
SndioOutput::RegisterMixerListener(Mixer *_mixer, MixerListener *_listener) {
	mixer = _mixer;
	listener = _listener;
}

const struct AudioOutputPlugin sndio_output_plugin = {
	"sndio",
	sndio_test_default_device,
	SndioOutput::Create,
	&sndio_mixer_plugin,
};<|MERGE_RESOLUTION|>--- conflicted
+++ resolved
@@ -44,27 +44,6 @@
 
 static constexpr Domain sndio_output_domain("sndio_output");
 
-<<<<<<< HEAD
-=======
-class SndioOutput {
-	friend struct AudioOutputWrapper<SndioOutput>;
-	AudioOutput base;
-	const char *const device;
-	const unsigned buffer_time; /* in ms */
-	struct sio_hdl *hdl;
-
-public:
-	SndioOutput(const ConfigBlock &block);
-
-	static SndioOutput *Create(const ConfigBlock &block);
-
-	void Open(AudioFormat &audio_format);
-	void Close();
-	size_t Play(const void *chunk, size_t size);
-	void Cancel();
-};
-
->>>>>>> 75c740fe
 SndioOutput::SndioOutput(const ConfigBlock &block)
 	:AudioOutput(0),
 	 device(block.GetBlockValue("device", SIO_DEVANY)),
@@ -151,22 +130,17 @@
 		throw std::runtime_error("Requested audio params cannot be satisfied");
 	}
 
-<<<<<<< HEAD
 	// Set volume after opening fresh audio stream which does
 	// know nothing about previous audio streams.
-	sio_setvol(sio_hdl, raw_volume);
+	sio_setvol(hdl, raw_volume);
 	// sio_onvol returns 0 if no volume knob is available.
 	// This is the case on raw audio devices rather than
 	// the sndiod audio server.
-	if (sio_onvol(sio_hdl, VolumeCallback, this) == 0)
+	if (sio_onvol(hdl, VolumeCallback, this) == 0)
 		raw_volume = -1;
 
-	if (!sio_start(sio_hdl)) {
-		sio_close(sio_hdl);
-=======
 	if (!sio_start(hdl)) {
 		sio_close(hdl);
->>>>>>> 75c740fe
 		throw std::runtime_error("Failed to start audio device");
 	}
 }
@@ -189,8 +163,9 @@
 }
 
 void
-SndioOutput::SetVolume(unsigned int volume) {
-	sio_setvol(sio_hdl, volume * SIO_MAXVOL / 100);
+SndioOutput::SetVolume(unsigned int volume)
+{
+	sio_setvol(hdl, volume * SIO_MAXVOL / 100);
 }
 
 static inline unsigned int
