/*
 * Copyright (C) 2003-2014 The Music Player Daemon Project
 * http://www.musicpd.org
 *
 * This program is free software; you can redistribute it and/or modify
 * it under the terms of the GNU General Public License as published by
 * the Free Software Foundation; either version 2 of the License, or
 * (at your option) any later version.
 *
 * This program is distributed in the hope that it will be useful,
 * but WITHOUT ANY WARRANTY; without even the implied warranty of
 * MERCHANTABILITY or FITNESS FOR A PARTICULAR PURPOSE.  See the
 * GNU General Public License for more details.
 *
 * You should have received a copy of the GNU General Public License along
 * with this program; if not, write to the Free Software Foundation, Inc.,
 * 51 Franklin Street, Fifth Floor, Boston, MA 02110-1301 USA.
 */

#ifndef MPD_PLAYLIST_SAVE_H
#define MPD_PLAYLIST_SAVE_H

#include "PlaylistError.hxx"

#include <stdio.h>

<<<<<<< HEAD
struct queue;
=======
struct Song;
struct Queue;
>>>>>>> ab9c9068
struct playlist;
struct PlayerControl;
class DetachedSong;
class Error;

void
playlist_print_song(FILE *file, const DetachedSong &song);

void
playlist_print_uri(FILE *fp, const char *uri);

/**
 * Saves a queue object into a stored playlist file.
 */
PlaylistResult
spl_save_queue(const char *name_utf8, const Queue &queue);

/**
 * Saves a playlist object into a stored playlist file.
 */
PlaylistResult
spl_save_playlist(const char *name_utf8, const playlist &playlist);

/**
 * Loads a stored playlist file, and append all songs to the global
 * playlist.
 */
bool
playlist_load_spl(struct playlist &playlist, PlayerControl &pc,
		  const char *name_utf8,
		  unsigned start_index, unsigned end_index,
		  Error &error);

#endif<|MERGE_RESOLUTION|>--- conflicted
+++ resolved
@@ -24,12 +24,7 @@
 
 #include <stdio.h>
 
-<<<<<<< HEAD
-struct queue;
-=======
-struct Song;
 struct Queue;
->>>>>>> ab9c9068
 struct playlist;
 struct PlayerControl;
 class DetachedSong;
