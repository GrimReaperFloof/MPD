--- conflicted
+++ resolved
@@ -1,4 +1,3 @@
-<<<<<<< HEAD
 ver 0.21 (not yet released)
 * protocol
   - "tagtypes" can be used to hide tags
@@ -31,13 +30,12 @@
 * encoder
   - opus: support for sending metadata using ogg stream chaining
 * require GCC 5.0
-=======
+
 ver 0.20.20 (not yet released)
 * protocol
   - fix "modified-since" filter regression
 * decoder
   - dsdiff, dsf: support more MIME types
->>>>>>> 6522d2f7
 
 ver 0.20.19 (2018/04/26)
 * protocol
