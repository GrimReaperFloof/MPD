<<<<<<< HEAD
ver 0.20 (not yet released)
* protocol
  - "commands" returns playlist commands only if playlist_directory configured
  - "search"/"find" have a "window" parameter
  - report song duration with milliseconds precision
  - "sticker find" can match sticker values
  - drop the "file:///" prefix for absolute file paths
  - add range parameter to command "plchanges" and "plchangesposid"
  - send verbose error message to client
* tags
  - ape, ogg: drop support for non-standard tag "album artist"
    affected filetypes: vorbis, flac, opus & all files with ape2 tags
    (most importantly some mp3s)
  - id3: remove the "id3v1_encoding" setting; by definition, all ID3v1 tags
    are ISO-Latin-1
  - ape: support APE replay gain on remote files
  - read ID3 tags from NFS/SMB
* decoder
  - improved error logging
  - report I/O errors to clients
  - ffmpeg: support ReplayGain and MixRamp
  - ffmpeg: support stream tags
  - gme: add option "accuracy"
  - mad: reduce memory usage while scanning tags
  - mpcdec: read the bit rate
* playlist
  - cue: don't skip pregap
  - embcue: fix last track
  - flac: new plugin which reads the "CUESHEET" metadata block
* output
  - alsa: fix multi-channel order
  - alsa: remove option "use_mmap"
  - alsa: support DSD_U32
  - alsa: disable DoP if it fails
  - jack: reduce CPU usage
  - pulse: set channel map to WAVE-EX
  - recorder: record tags
  - recorder: allow dynamic file names
* mixer
  - null: new plugin
* resampler
  - new block "resampler" in configuration file
    replacing the old "samplerate_converter" setting
  - soxr: allow multi-threaded resampling
* reset song priority on playback
* write database and state file atomically
* always write UTF-8 to the log file.
* remove dependency on GLib
* support libsystemd (instead of the older libsystemd-daemon)
* database
  - proxy: add TCP keepalive option
* update
  - apply .mpdignore matches to subdirectories
=======
ver 0.19.14 (not yet released)
* decoder
  - dsdiff: fix off-by-one buffer overflow
  - opus: limit tag size to 64 kB
* archive
  - iso9660: fix buffer overflow
* fix build failures on non-glibc builds due to constexpr Mutex
>>>>>>> e140a280

ver 0.19.13 (2016/02/23)
* tags
  - aiff, riff: fix ID3 chunk padding
* decoder
  - ffmpeg: support the TAK codec
* fix disappearing duration of remote songs during playback
* initialize supplementary groups with glibc 2.19+

ver 0.19.12 (2015/12/15)
* fix assertion failure on malformed UTF-8 tag
* fix build failure on non-Linux systems
* fix LimitRTTIME in systemd unit file

ver 0.19.11 (2015/10/27)
* tags
  - ape: fix buffer overflow
* decoder
  - ffmpeg: fix crash due to wrong avio_alloc_context() call
  - gme: don't loop forever, fall back to GME's default play length
* encoder
  - flac: fix crash with 32 bit playback
* mixer
  - fix mixer lag after enabling/disabling output

ver 0.19.10 (2015/06/21)
* input
  - curl: fix deadlock on small responses
  - smbclient: fix DFF playback
* decoder
  - ffmpeg: improve seeking accuracy
  - fix stuck stream tags
* encoder
  - opus: fix bogus granulepos
* output
  - fix failure to open device right after booting
* neighbor
  - nfs: fix deadlock when connecting
* fix "single" mode breakage due to queue edits

ver 0.19.9 (2015/02/06)
* decoder
  - dsdiff, dsf: raise ID3 tag limit to 1 MB
* playlist: fix loading duplicate tag types from state file
* despotify: remove defunct plugin
* fix clock integer overflow on OS X
* fix gcc 5.0 warnings
* fix build failure with uClibc
* fix build failure on non-POSIX operating systems
* fix dependency issue on parallel Android build
* fix database/state file saving on Windows

ver 0.19.8 (2015/01/14)
* input
  - curl: fix bug after rewinding from end-of-file
  - mms: reduce delay at the beginning of playback
* decoder
  - dsdiff, dsf: allow ID3 tags larger than 4 kB
  - ffmpeg: support interleaved floating point
* fix clang 3.6 warnings
* fix build failure on NetBSD

ver 0.19.7 (2014/12/17)
* input
  - nfs: fix crash while canceling a failing file open operation
  - nfs: fix memory leak on connection failure
  - nfs: fix reconnect after mount failure
  - nfs: implement mount timeout (60 seconds)
* storage
  - nfs: implement I/O timeout (60 seconds)
* playlist
  - embcue: fix filename suffix detection
  - don't skip non-existent songs in "listplaylist"
* decoder
  - ffmpeg: fix time stamp underflow
* fix memory allocator bug on Windows

ver 0.19.6 (2014/12/08)
* decoder
  - ffmpeg: support FFmpeg 2.5
* fix build failure with musl
* android
  - update libFLAC to 1.3.1
  - update FFmpeg to 2.5

ver 0.19.5 (2014/11/26)
* input
  - nfs: fix crash on connection failure
* archive
  - zzip: fix crash after seeking
* decoder
  - dsdiff, dsf, opus: fix deadlock while seeking
  - mp4v2: remove because of incompatible license

ver 0.19.4 (2014/11/18)
* protocol
  - workaround for buggy clients that send "add /"
* decoder
  - ffmpeg: support opus
  - opus: add MIME types audio/ogg and application/ogg
* fix crash on failed filename charset conversion
* fix local socket detection from uid=0 (root)

ver 0.19.3 (2014/11/11)
* protocol
  - fix "(null)" result string to "list" when AlbumArtist is disabled
* database
  - upnp: fix breakage due to malformed URIs
* input
  - curl: another fix for redirected streams
* decoder
  - audiofile: fix crash while playing streams
  - audiofile: fix bit rate calculation
  - ffmpeg: support opus
  - opus: fix bogus duration on streams
  - opus: support chained streams
  - opus: improved error logging
* fix distorted audio with soxr resampler
* fix build failure on Mac OS X with non-Apple compilers

ver 0.19.2 (2014/11/02)
* input
  - curl: fix redirected streams
* playlist
  - don't allow empty playlist name
  - m3u: don't ignore unterminated last line
  - m3u: recognize the file suffix ".m3u8"
* decoder
  - ignore URI query string for plugin detection
  - faad: remove workaround for ancient libfaad2 ABI bug
  - ffmpeg: recognize MIME type audio/aacp
  - mad: fix negative replay gain values
* output
  - fix memory leak after filter initialization error
  - fall back to PCM if given DSD sample rate is not supported
* fix assertion failure on unsupported PCM conversion
* auto-disable plugins that require GLib when --disable-glib is used

ver 0.19.1 (2014/10/19)
* input
  - mms: fix deadlock bug
* playlist
  - extm3u: fix Extended M3U detection
  - m3u, extm3u, cue: fix truncated lines
* fix build failure on Mac OS X
* add missing file systemd/mpd.socket to tarball

ver 0.19 (2014/10/10)
* protocol
  - new commands "addtagid", "cleartagid", "listfiles", "listmounts",
    "listneighbors", "mount", "rangeid", "unmount"
  - "lsinfo" and "readcomments" allowed for remote files
  - "listneighbors" lists file servers on the local network
  - "playlistadd" supports file:///
  - "idle" with unrecognized event name fails
  - "list" on album artist falls back to the artist tag
  - "list" and "count" allow grouping
  - new "search"/"find" filter "modified-since"
  - "seek*" allows fractional position
  - close connection after syntax error
* database
  - proxy: forward "idle" events
  - proxy: forward the "update" command
  - proxy: copy "Last-Modified" from remote directories
  - simple: compress the database file using gzip
  - upnp: new plugin
  - cancel the update on shutdown
* storage
  - music_directory can point to a remote file server
  - nfs: new plugin
  - smbclient: new plugin
* playlist
  - cue: fix bogus duration of the last track
  - cue: restore CUE tracks from state file
  - soundcloud: use https instead of http
  - soundcloud: add default API key
* archive
  - read tags from songs in an archive
* input
  - alsa: new input plugin
  - curl: options "verify_peer" and "verify_host"
  - ffmpeg: update offset after seeking
  - ffmpeg: improved error messages
  - mms: non-blocking I/O
  - nfs: new input plugin
  - smbclient: new input plugin
* filter
  - volume: improved software volume dithering
* decoder:
  - vorbis, flac, opus: honor DESCRIPTION= tag in Xiph-based files as a comment to the song
  - audiofile: support scanning remote files
  - audiofile: log libaudiofile errors
  - dsdiff, dsf: report bit rate
  - dsdiff, dsf: implement seeking
  - dsf: support DSD512
  - dsf: support multi-channel files
  - dsf: fix big-endian bugs
  - dsf: fix noise at end of malformed file
  - mpg123: support ID3v2, ReplayGain and MixRamp
  - sndfile: support scanning remote files
  - sndfile: support tags "comment", "album", "track", "genre"
  - sndfile: native floating point playback
  - sndfile: optimized 16 bit playback
  - mp4v2: support playback of MP4 files.
* encoder:
  - shine: new encoder plugin
* output
  - alsa: support native DSD playback
  - alsa: rename "DSD over USB" to "DoP"
  - osx: fix hang after (un)plugging headphones
* threads:
  - the update thread runs at "idle" priority
  - the output thread runs at "real-time" priority
  - increase kernel timer slack on Linux
  - name each thread (for debugging)
* configuration
  - allow playlist directory without music directory
  - use XDG to auto-detect "music_directory" and "db_file"
* add tags "AlbumSort", "MUSICBRAINZ_RELEASETRACKID"
* disable global Latin-1 fallback for tag values
* new resampler option using libsoxr
* ARM NEON optimizations
* install systemd unit for socket activation
* Android port

ver 0.18.23 (2015/02/06)
* despotify: remove defunct plugin
* fix clock integer overflow on OS X
* fix gcc 5.0 warnings

ver 0.18.22 (2015/01/14)
* fix clang 3.6 warnings

ver 0.18.21 (2014/12/17)
* playlist
  - embcue: fix filename suffix detection
* decoder
  - ffmpeg: fix time stamp underflow

ver 0.18.20 (2014/12/08)
* decoder
  - ffmpeg: support FFmpeg 2.5
* fix build failure with musl

ver 0.18.19 (2014/11/26)
* archive
  - zzip: fix crash after seeking

ver 0.18.18 (2014/11/18)
* decoder
  - ffmpeg: support opus
* fix crash on failed filename charset conversion
* fix local socket detection from uid=0 (root)

ver 0.18.17 (2014/11/02)
* playlist
  - don't allow empty playlist name
  - m3u: recognize the file suffix ".m3u8"
* decoder
  - ignore URI query string for plugin detection
  - faad: remove workaround for ancient libfaad2 ABI bug
  - ffmpeg: recognize MIME type audio/aacp

ver 0.18.16 (2014/09/26)
* fix DSD breakage due to typo in configure.ac

ver 0.18.15 (2014/09/26)
* command
  - list: reset used size after the list has been processed
* fix MixRamp
* work around build failure on NetBSD

ver 0.18.14 (2014/09/11)
* protocol
  - fix range parser bug on certain 32 bit architectures
* decoder
  - audiofile: fix crash after seeking
  - ffmpeg: fix crash with ffmpeg/libav version 11
  - fix assertion failure after seeking

ver 0.18.13 (2014/08/31)
* protocol
  - don't change song on "seekcur" in random mode

* decoder
  - dsdiff, dsf: fix endless loop on malformed file
  - ffmpeg: support ffmpeg/libav version 11
  - gme: fix song duration
* output
  - alsa: fix endless loop at end of file in dsd_usb mode
* fix state file saver
* fix build failure on Darwin

ver 0.18.12 (2014/07/30)
* database
  - proxy: fix build failure with libmpdclient 2.2
  - proxy: fix add/search and other commands with libmpdclient < 2.9
* decoder
  - audiofile: improve responsiveness
  - audiofile: fix WAV stream playback
  - dsdiff, dsf: fix stream playback
  - dsdiff: fix metadata parser bug (uninitialized variables)
  - faad: estimate song duration for remote files
  - sndfile: improve responsiveness
* randomize next song when enabling "random" mode while not playing
* randomize next song when adding to single-song queue

ver 0.18.11 (2014/05/12)
* decoder
  - opus: fix missing song length on high-latency files
* fix race condition when using GLib event loop (non-Linux)

ver 0.18.10 (2014/04/10)
* decoder
  - ffmpeg: fix seeking bug
  - ffmpeg: handle unknown stream start time
  - gme: fix memory leak
  - sndfile: work around libsndfile bug on partial read
* don't interrupt playback when current song gets deleted

ver 0.18.9 (2014/03/02)
* protocol
  - "findadd" requires the "add" permission
* output
  - alsa: improved workaround for noise after manual song change
* decoder
  - vorbis: fix linker failure when libvorbis/libogg are static
* encoder
  - vorbis: fix another linker failure
* output
  - pipe: fix hanging child process due to blocked signals
* fix build failure due to missing signal.h include

ver 0.18.8 (2014/02/07)
* decoder
  - ffmpeg: support libav v10_alpha1
* encoder
  - vorbis: fix linker failure
* output
  - roar: documentation
* more robust Icy-Metadata parser
* fix Solaris build failure

ver 0.18.7 (2014/01/13)
* playlist
  - pls: fix crash after parser error
  - soundcloud: fix build failure with libyajl 2.0.1
* decoder
  - faad: fix memory leak
  - mpcdec: reject libmpcdec SV7 in configure script
* daemon: don't initialize supplementary groups when already running
  as the configured user

ver 0.18.6 (2013/12/24)
* input
  - cdio_paranoia: support libcdio-paranoia 0.90
* tags
  - riff: recognize upper-case "ID3" chunk name
* decoder
  - ffmpeg: use relative timestamps
* output
  - openal: fix build failure on Mac OS X
  - osx: fix build failure
* mixer
  - alsa: fix build failure with uClibc
* fix replay gain during cross-fade
* accept files without metadata

ver 0.18.5 (2013/11/23)
* configuration
  - fix crash when db_file is configured without music_directory
  - fix crash on "stats" without db_file/music_directory
* database
  - proxy: auto-reload statistics
  - proxy: provide "db_update" in "stats" response
* input
  - curl: work around stream resume bug (fixed in libcurl 7.32.0)
* decoder
  - fluidsynth: auto-detect by default
* clip 24 bit data from libsamplerate
* fix ia64, mipsel and other little-endian architectures
* fix build failures due to missing includes
* fix build failure with static libmpdclient

ver 0.18.4 (2013/11/13)
* decoder
  - dsdiff: fix byte order bug
* fix build failures due to missing includes
* libc++ compatibility

ver 0.18.3 (2013/11/08)
* fix stuck MPD after song change (0.18.2 regression)

ver 0.18.2 (2013/11/07)
* protocol:
  - "close" flushes the output buffer
* input:
  - cdio_paranoia: add setting "default_byte_order"
  - curl: fix bug with redirected streams
* playlist:
  - pls: fix reversed song order
* decoder:
  - audiofile: require libaudiofile 0.3 due to API breakage
  - dsf: enable DSD128
* enable buffering when starting playback (regression fix)
* fix build failures due to missing includes
* fix big-endian support

ver 0.18.1 (2013/11/04)
* protocol:
  - always ignore whitespace at the end of the line
* networking:
  - log UNIX domain path names instead of "localhost"
  - open listener sockets in the order they were configured
  - don't abort if IPv6 is not available
* output:
  - alsa: avoid endless loop in Raspberry Pi workaround
* filter:
  - autoconvert: fix "volume_normalization" with mp3 files
* add missing files to source tarball

ver 0.18 (2013/10/31)
* configuration:
  - allow tilde paths for socket
  - default filesystem charset is UTF-8 instead of ISO-8859-1
  - increase default buffer size to 4 MB
* protocol:
  - new command "readcomments" lists arbitrary file tags
  - new command "toggleoutput"
  - "find"/"search" with "any" does not match file name
  - "search" and "find" with base URI (keyword "base")
  - search for album artist falls back to the artist tag
  - re-add the "volume" command
* input:
  - curl: enable https
  - soup: plugin removed
* playlist:
  - lastfm: remove defunct Last.fm support
* decoder:
  - adplug: new decoder plugin using libadplug
  - dsf: don't play junk at the end of the "data" chunk
  - ffmpeg: drop support for pre-0.8 ffmpeg
  - flac: require libFLAC 1.2 or newer
  - flac: support FLAC files inside archives
  - opus: new decoder plugin for the Opus codec
  - vorbis: skip 16 bit quantisation, provide float samples
  - mikmod: add "loop" configuration parameter
  - modplug: add "loop_count" configuration parameter
  - mp4ff: obsolete plugin removed
* encoder:
  - opus: new encoder plugin for the Opus codec
  - vorbis: accept floating point input samples
* output:
  - new option "tags" may be used to disable sending tags to output
  - alsa: workaround for noise after manual song change
  - ffado: remove broken plugin
  - httpd: support HEAD requests
  - mvp: remove obsolete plugin
  - osx: disabled by default because it's unmaintained and unsupported
* improved decoder/output error reporting
* eliminate timer wakeup on idle MPD
* fix unresponsive MPD while waiting for stream
* port of the source code to C++11

ver 0.17.6 (2013/10/14)
* mixer:
  - alsa: fix busy loop when USB sound device gets unplugged
* decoder:
  - modplug: fix build with Debian package 1:0.8.8.4-4
* stored playlists:
  - fix loading playlists with references to local files
  - obey filesystem_charset for URLs

ver 0.17.5 (2013/08/04)
* protocol:
  - fix "playlistadd" with URI
  - fix "move" relative to current when there is no current song
* decoder:
  - ffmpeg: support "application/flv"
  - mikmod: adapt to libmikmod 3.2
* configure.ac:
  - detect system "ar"

ver 0.17.4 (2013/04/08)
* protocol:
  - allow to omit END in ranges (START:END)
  - don't emit IDLE_PLAYER before audio format is known
* decoder:
  - ffmpeg: support float planar audio (ffmpeg 1.1)
  - ffmpeg: fix AVFrame allocation
* player:
  - implement missing "idle" events on output errors
* clock: fix build failure

ver 0.17.3 (2013/01/06)
* output:
  - osx: fix pops during playback
  - recorder: fix I/O error check
  - shout: fix memory leak in error handler
  - recorder, shout: support Ogg packets that span more than one page
* decoder:
  - ffmpeg: ignore negative time stamps
  - ffmpeg: support planar audio
* playlist:
  - cue: fix memory leak
  - cue: fix CUE files with only one track

ver 0.17.2 (2012/09/30)
* protocol:
  - fix crash in local file check
* decoder:
  - fluidsynth: remove throttle (requires libfluidsynth 1.1)
  - fluidsynth: stop playback at end of file
  - fluidsynth: check MIDI file format while scanning
  - fluidsynth: add sample rate setting
  - wavpack: support all APEv2 tags
* output:
  - httpd: use monotonic clock, avoid hiccups after system clock adjustment
  - httpd: fix throttling bug after resuming playback
* playlist:
  - cue: map "PERFORMER" to "artist" or "album artist"
* mapper: fix non-UTF8 music directory name
* mapper: fix potential crash in file permission check
* playlist: fix use-after-free bug
* playlist: fix memory leak
* state_file: save song priorities
* player: disable cross-fading in "single" mode
* update: fix unsafe readlink() usage
* configure.ac:
  - don't auto-detect the vorbis encoder when Tremor is enabled

ver 0.17.1 (2012/07/31)
* protocol:
  - require appropriate permissions for searchadd{,pl}
* tags:
  - aiff: support the AIFC format
  - ape: check for ID3 if no usable APE tag was found
* playlist:
  - cue: support file types "MP3", "AIFF"
* output:
  - fix noisy playback with conversion and software volume

ver 0.17 (2012/06/27)
* protocol:
  - support client-to-client communication
  - "update" and "rescan" need only "CONTROL" permission
  - new command "seekcur" for simpler seeking within current song
  - new command "config" dumps location of music directory
  - add range parameter to command "load"
  - print extra "playlist" object for embedded CUE sheets
  - new commands "searchadd", "searchaddpl"
* input:
  - cdio_paranoia: new input plugin to play audio CDs
  - curl: enable CURLOPT_NETRC
  - curl: non-blocking I/O
  - soup: new input plugin based on libsoup
* tags:
  - RVA2: support separate album/track replay gain
* decoder:
  - mpg123: implement seeking
  - ffmpeg: drop support for pre-0.5 ffmpeg
  - ffmpeg: support WebM
  - oggflac: delete this obsolete plugin
  - dsdiff: new decoder plugin
* output:
  - alsa: support DSD-over-USB (dCS suggested standard)
  - httpd: support for streaming to a DLNA client
  - openal: improve buffer cancellation
  - osx: allow user to specify other audio devices
  - osx: implement 32 bit playback
  - shout: add possibility to set url
  - roar: new output plugin for RoarAudio
  - winmm: fail if wrong device specified instead of using default device
* mixer:
  - alsa: listen for external volume changes
* playlist:
  - allow references to songs outside the music directory
  - new CUE parser, without libcue
  - soundcloud: new plugin for accessing soundcloud.com
* state_file: add option "restore_paused"
* cue: show CUE track numbers
* allow port specification in "bind_to_address" settings
* support floating point samples
* systemd socket activation
* improve --version output
* WIN32: fix renaming of stored playlists with non-ASCII names


ver 0.16.8 (2012/04/04)
* fix for libsamplerate assertion failure
* decoder:
  - vorbis (and others): fix seeking at startup
  - ffmpeg: read the "year" tag
* encoder:
  - vorbis: generate end-of-stream packet before tag
  - vorbis: generate end-of-stream packet when playback ends
* output:
  - jack: check for connection failure before starting playback
  - jack: workaround for libjack1 crash bug
  - osx: fix stuttering due to buffering bug
* fix endless loop in text file reader
* update: skip symlinks in path that is to be updated


ver 0.16.7 (2012/02/04)
* input:
  - ffmpeg: support libavformat 0.7
* decoder:
  - ffmpeg: support libavformat 0.8, libavcodec 0.9
  - ffmpeg: support all MPD tags
* output:
  - httpd: fix excessive buffering
  - openal: force 16 bit playback, as 8 bit doesn't work
  - osx: remove sleep call from render callback
  - osx: clear render buffer when there's not enough data
* fix moving after current song


ver 0.16.6 (2011/12/01)
* decoder:
  - fix assertion failure when resuming streams
  - ffmpeg: work around bogus channel count
* encoder:
  - flac, null, wave: fix buffer corruption bug
  - wave: support packed 24 bit samples
* mapper: fix the bogus "not a directory" error message
* mapper: check "x" and "r" permissions on music directory
* log: print reason for failure
* event_pipe: fix WIN32 regression
* define WINVER in ./configure
* WIN32: autodetect filesystem encoding


ver 0.16.5 (2011/10/09)
* configure.ac
  - disable assertions in the non-debugging build
  - show solaris plugin result correctly
  - add option --enable-solaris-output
* pcm_format: fix 32-to-24 bit conversion (the "silence" bug)
* input:
  - rewind: reduce heap usage
* decoder:
  - ffmpeg: higher precision timestamps
  - ffmpeg: don't require key frame for seeking
  - fix CUE track seeking
* output:
  - openal: auto-fallback to mono if channel count is unsupported
* player:
  - make seeking to CUE track more reliable
  - the "seek" command works when MPD is stopped
  - restore song position from state file (bug fix)
  - fix crash that sometimes occurred when audio device fails on startup
  - fix absolute path support in playlists
* WIN32: close sockets properly
* install systemd service file if systemd is available


ver 0.16.4 (2011/09/01)
* don't abort configure when avahi is not found
* auto-detect libmad without pkg-config
* fix memory leaks
* don't resume playback when seeking to another song while paused
* apply follow_inside_symlinks to absolute symlinks
* fix playback discontinuation after seeking
* input:
  - curl: limit the receive buffer size
  - curl: implement a hard-coded timeout of 10 seconds
* decoder:
  - ffmpeg: workaround for semantic API change in recent ffmpeg versions
  - flac: validate the sample rate when scanning the tag
  - wavpack: obey all decoder commands, stop at CUE track border
* encoder:
  - vorbis: don't send end-of-stream on flush
* output:
  - alsa: fix SIGFPE when alsa announces a period size of 0
  - httpd: don't warn on client disconnect
  - osx: don't drain the buffer when closing
  - pulse: fix deadlock when resuming the stream
  - pulse: fix deadlock when the stream was suspended


ver 0.16.3 (2011/06/04)
* fix assertion failure in audio format mask parser
* fix NULL pointer dereference in playlist parser
* fix playlist files in base music directory
* database: allow directories with just playlists
* decoder:
  - ffmpeg: support libavcodec 0.7


ver 0.16.2 (2011/03/18)
* configure.ac:
  - fix bashism in tremor test
* decoder:
  - tremor: fix configure test
  - gme: detect end of song
* encoder:
  - vorbis: reset the Ogg stream after flush
* output:
  - httpd: fix uninitialized variable
  - httpd: include sys/socket.h
  - oss: AFMT_S24_PACKED is little-endian
  - oss: disable 24 bit playback on FreeBSD


ver 0.16.1 (2011/01/09)
* audio_check: fix parameter in prototype
* add void casts to suppress "result unused" warnings (clang)
* input:
  - ffado: disable by default
* decoder:
  - mad: work around build failure on Solaris
  - resolve modplug vs. libsndfile cflags/headers conflict
* output:
  - solaris: add missing parameter to open_cloexec() cal
  - osx: fix up audio format first, then apply it to device
* player_thread: discard empty chunks while cross-fading
* player_thread: fix assertion failure due to early seek
* output_thread: fix double lock


ver 0.16 (2010/12/11)
* protocol:
  - send song modification time to client
  - added "update" idle event
  - removed the deprecated "volume" command
  - added the "findadd" command
  - range support for "delete"
  - "previous" really plays the previous song
  - "addid" with negative position is deprecated
  - "load" supports remote playlists (extm3u, pls, asx, xspf, lastfm://)
  - allow changing replay gain mode on-the-fly
  - omitting the range end is possible
  - "update" checks if the path is malformed
* archive:
  - iso: renamed plugin to "iso9660"
  - zip: renamed plugin to "zzip"
* input:
  - lastfm: obsolete plugin removed
  - ffmpeg: new input plugin using libavformat's "avio" library
* tags:
  - added tags "ArtistSort", "AlbumArtistSort"
  - id3: revised "performer" tag support
  - id3: support multiple values
  - ape: MusicBrainz tags
  - ape: support multiple values
* decoders:
  - don't try a plugin twice (MIME type & suffix)
  - don't fall back to "mad" unless no plugin matches
  - ffmpeg: support multiple tags
  - ffmpeg: convert metadata to generic format
  - ffmpeg: implement the libavutil log callback
  - sndfile: new decoder plugin based on libsndfile
  - flac: moved CUE sheet support to a playlist plugin
  - flac: support streams without STREAMINFO block
  - mikmod: sample rate is configurable
  - mpg123: new decoder plugin based on libmpg123
  - sidplay: support sub-tunes
  - sidplay: implemented songlength database
  - sidplay: support seeking
  - sidplay: play monaural SID tunes in mono
  - sidplay: play mus, str, prg, x00 files
  - wavpack: activate 32 bit support
  - wavpack: allow more than 2 channels
  - mp4ff: rename plugin "mp4" to "mp4ff"
* encoders:
  - twolame: new encoder plugin based on libtwolame
  - flac: new encoder plugin based on libFLAC
  - wave: new encoder plugin for PCM WAV format
* output:
  - recorder: new output plugin for recording radio streams
  - alsa: don't recover on CANCEL
  - alsa: fill period buffer with silence before draining
  - openal: new output plugin
  - pulse: announce "media.role=music"
  - pulse: renamed context to "Music Player Daemon"
  - pulse: connect to server on MPD startup, implement pause
  - jack: require libjack 0.100
  - jack: don't disconnect during pause
  - jack: connect to server on MPD startup
  - jack: added options "client_name", "server_name"
  - jack: clear ring buffers before activating
  - jack: renamed option "ports" to "destination_ports"
  - jack: support more than two audio channels
  - httpd: bind port when output is enabled
  - httpd: added name/genre/website configuration
  - httpd: implement "pause"
  - httpd: bind_to_address support (including IPv6)
  - oss: 24 bit support via OSS4
  - win32: new output plugin for Windows Wave
  - shout, httpd: more responsive to control commands
  - wildcards allowed in audio_format configuration
  - consistently lock audio output objects
* player:
  - drain audio outputs at the end of the playlist
* mixers:
  - removed support for legacy mixer configuration
  - reimplemented software volume as mixer+filter plugin
  - per-device software/hardware mixer setting
* commands:
  - added new "status" line with more precise "elapsed time"
* update:
  - automatically update the database with Linux inotify
  - support .mpdignore files in the music directory
  - sort songs by album name first, then disc/track number
  - rescan after metadata_to_use change
* normalize: upgraded to AudioCompress 2.0
  - automatically convert to 16 bit samples
* replay gain:
  - reimplemented as a filter plugin
  - fall back to track gain if album gain is unavailable
  - optionally use hardware mixer to apply replay gain
  - added mode "auto"
  - parse replay gain from APE tags
* log unused/unknown block parameters
* removed the deprecated "error_file" option
* save state when stopped
* renamed option "--stdout" to "--stderr"
* removed options --create-db and --no-create-db
* state_file: save only if something has changed
* database: eliminated maximum line length
* log: redirect stdout/stderr to /dev/null if syslog is used
* set the close-on-exec flag on all file descriptors
* pcm_volume, pcm_mix: implemented 32 bit support
* support packed 24 bit samples
* CUE sheet support
* support for MixRamp tags
* obey $(sysconfdir) for default mpd.conf location
* build with large file support by default
* added test suite ("make check")
* require GLib 2.12
* added libwrap support
* make single mode 'sticky'


ver 0.15.17 (2011/??/??)
* encoder:
  - vorbis: reset the Ogg stream after flush
* decoders:
  - vorbis: fix tremor support


ver 0.15.16 (2011/03/13)
* output:
  - ao: initialize the ao_sample_format struct
  - jack: fix crash with mono playback
* encoders:
  - lame: explicitly configure the output sample rate
* update: log all file permission problems


ver 0.15.15 (2010/11/08)
* input:
  - rewind: fix assertion failure
* output:
  - shout: artist comes first in stream title


ver 0.15.14 (2010/11/06)
* player_thread: fix assertion failure due to wrong music pipe on seek
* output_thread: fix assertion failure due to race condition in OPEN
* input:
  - rewind: fix double free bug
* decoders:
  - mp4ff, ffmpeg: add extension ".m4b" (audio book)


ver 0.15.13 (2010/10/10)
* output_thread: fix race condition after CANCEL command
* output:
  - httpd: fix random data in stream title
  - httpd: MIME type audio/ogg for Ogg Vorbis
* input:
  - rewind: update MIME not only once
  - rewind: enable for MMS


ver 0.15.12 (2010/07/20)
* input:
  - curl: remove assertion after curl_multi_fdset()
* tags:
  - rva2: set "gain", not "peak"
* decoders:
  - wildmidi: support version 0.2.3


ver 0.15.11 (2010/06/14)
* tags:
  - ape: support album artist
* decoders:
  - mp4ff: support tags "album artist", "albumartist", "band"
  - mikmod: fix memory leak
  - vorbis: handle uri==NULL
  - ffmpeg: fix memory leak
  - ffmpeg: free AVFormatContext on error
  - ffmpeg: read more metadata
  - ffmpeg: fix libavformat 0.6 by using av_open_input_stream()
* playlist: emit IDLE_OPTIONS when resetting single mode
* listen: make get_remote_uid() work on BSD


ver 0.15.10 (2010/05/30)
* input:
  - mms: fix memory leak in error handler
  - mms: initialize the "eof" attribute
* decoders:
  - mad: properly calculate ID3 size without libid3tag


ver 0.15.9 (2010/03/21)
* decoders:
  - mad: fix crash when seeking at end of song
  - mpcdec: fix negative shift on fixed-point samples
  - mpcdec: fix replay gain formula with v8
* playlist: fix single+repeat in random mode
* player: postpone song tags during cross-fade


ver 0.15.8 (2010/01/17)
* input:
  - curl: allow rewinding with Icy-Metadata
* decoders:
  - ffmpeg, flac, vorbis: added more flac/vorbis MIME types
  - ffmpeg: enabled libavformat's file name extension detection
* dbUtils: return empty tag value only if no value was found
* decoder_thread: fix CUE track playback
* queue: don't repeat current song in consume mode


ver 0.15.7 (2009/12/27)
* archive:
  - close archive when stream is closed
  - iso, zip: fixed memory leak in destructor
* input:
  - file: don't fall back to parent directory
  - archive: fixed memory leak in error handler
* tags:
  - id3: fix ID3v1 charset conversion
* decoders:
  - eliminate jitter after seek failure
  - ffmpeg: don't try to force stereo
  - wavpack: allow fine-grained seeking
* mixer: explicitly close all mixers on shutdown
* mapper: fix memory leak when playlist_directory is not set
* mapper: apply filesystem_charset to playlists
* command: verify playlist name in the "rm" command
* database: return multiple tag values per song


ver 0.15.6 (2009/11/18)
* input:
  - lastfm: fixed variable name in GLib<2.16 code path
  - input/mms: require libmms 0.4
* archive:
  - zzip: require libzzip 0.13
* tags:
  - id3: allow 4 MB RIFF/AIFF tags
* decoders:
  - ffmpeg: convert metadata
  - ffmpeg: align the output buffer
  - oggflac: rewind stream after FLAC detection
  - flac: fixed CUE seeking range check
  - flac: fixed NULL pointer dereference in CUE code
* output_thread: check again if output is open on PAUSE
* update: delete ignored symlinks from database
* database: increased maximum line length to 32 kB
* sticker: added fallback for sqlite3_prepare_v2()


ver 0.15.5 (2009/10/18)
* input:
  - curl: don't abort if a packet has only metadata
  - curl: fixed endless loop during buffering
* tags:
  - riff, aiff: fixed "limited range" gcc warning
* decoders:
  - flac: fixed two memory leaks in the CUE tag loader
* decoder_thread: change the fallback decoder name to "mad"
* output_thread: check again if output is open on CANCEL
* update: fixed memory leak during container scan


ver 0.15.4 (2009/10/03)
* decoders:
  - vorbis: revert "faster tag scanning with ov_test_callback()"
  - faad: skip assertion failure on large ID3 tags
  - ffmpeg: use the "artist" tag if "author" is not present
* output:
  - osx: fix the OS X 10.6 build


ver 0.15.3 (2009/08/29)
* decoders:
  - vorbis: faster tag scanning with ov_test_callback()
* output:
  - fix stuttering due to uninitialized variable
* update: don't re-read unchanged container files


ver 0.15.2 (2009/08/15)
* tags:
  - ape: check the tag size (fixes integer underflow)
  - ape: added protection against large memory allocations
* decoders:
  - mad: skip ID3 frames when libid3tag is disabled
  - flac: parse all replaygain tags
  - flac: don't allocate cuesheet twice (memleak)
* output:
  - shout: fixed stuck pause bug
  - shout: minimize the unpause latency
* update: free empty path string (memleak)
* update: free temporary string in container scan (memleak)
* directory: free empty directories after removing them (memleak)


ver 0.15.1 (2009/07/15)
* decoders:
  - flac: fix assertion failure in tag_free() call
* output:
  - httpd: include sys/types.h (fixes Mac OS X)
* commands:
  - don't resume playback when stopping during pause
* database: fixed NULL pointer dereference after charset change
* log: fix double free() bug during shutdown


ver 0.15 (2009/06/23)
* input:
  - parse Icy-Metadata
  - added support for the MMS protocol
  - hide HTTP password in playlist
  - lastfm: new input plugin for last.fm radio (experimental and incomplete!)
  - curl: moved proxy settings to "input" block
* tags:
  - support the "album artist" tag
  - support MusicBrainz tags
  - parse RVA2 tags in mp3 files
  - parse ID3 tags in AIFF/RIFF/WAV files
  - ffmpeg: support new metadata API
  - ffmpeg: added support for the tags comment, genre, year
* decoders:
  - audiofile: streaming support added
  - audiofile: added 24 bit support
  - modplug: another MOD plugin, based on libmodplug
  - mikmod disabled by default, due to severe security issues in libmikmod
  - sidplay: new decoder plugin for C64 SID (using libsidplay2)
  - fluidsynth: new decoder plugin for MIDI files (using libfluidsynth,
    experimental due to shortcomings in libfluidsynth)
  - wildmidi: another decoder plugin for MIDI files (using libwildmidi)
  - flac: parse stream tags
  - mpcdec: support the new libmpcdec SV8 API
  - added configuration option to disable decoder plugins
  - flac: support embedded cuesheets
  - ffmpeg: updated list of supported formats
* audio outputs:
  - added option to disable audio outputs by default
  - wait 10 seconds before reopening after play failure
  - shout: enlarged buffer size to 32 kB
  - null: allow disabling synchronization
  - mvp: fall back to stereo
  - mvp: fall back to 16 bit audio samples
  - mvp: check for reopen errors
  - mvp: fixed default device detection
  - pipe: new audio output plugin which runs a command
  - alsa: better period_time default value for high sample rates
  - solaris: new audio output plugin for Solaris /dev/audio
  - httpd: new audio output plugin for web based streaming, similar to icecast
     but built in.
* commands:
  - "playlistinfo" and "move" supports a range now
  - added "sticker database", command "sticker", which allows clients
     to implement features like "song rating"
  - added "consume" command which removes a song after play
  - added "single" command, if activated, stops playback after current song or
     repeats the song if "repeat" is active.
* mixers:
  - rewritten mixer code to support multiple mixers
  - new pulseaudio mixer
  - alsa: new mixer_index option supports choosing between multiple
    identically-named controls on a device.
* Add audio archive extraction support:
  - bzip2
  - iso9660
  - zip
* the option "error_file" was removed, all messages are logged into
   "log_file"
* support logging to syslog
* fall back to XDG music directory if no music_directory is configured
* failure to read the state file is non-fatal
* --create-db starts the MPD daemon instead of exiting
* playlist_directory and music_directory are optional
* playlist: recalculate the queued song after random is toggled
* playlist: don't unpause on delete
* pause when all audio outputs fail to play
* daemon: ignore "user" setting if already running as that user
* listen: fix broken client IP addresses in log
* listen: bind failure on secondary address is non-fatal
* 24/32 bit audio support
* print available protocols in --version
* fill buffer after seeking
* choose the fallback resampler at runtime
* steps taken towards win32 compatibility
* require glib 2.6 or greater
* built-in documentation using doxygen and docbook


ver 0.14.2 (2009/02/13)
* configure.ac:
  - define HAVE_FFMPEG after all checks
* decoders:
  - ffmpeg: added support for the tags comment, genre, year
  - ffmpeg: don't warn of empty packet output
  - ffmpeg: check if the time stamp is valid
  - ffmpeg: fixed seek integer overflow
  - ffmpeg: enable WAV streaming
  - ffmpeg: added TTA support
  - wavpack: pass NULL if the .wvc file fails to open
  - mikmod: call MikMod_Exit() only in the finish() method
  - aac: fix stream metadata
* audio outputs:
  - jack: allocate ring buffers before connecting
  - jack: clear "shutdown" flag on reconnect
  - jack: reduced sleep time to 1ms
  - shout: fixed memory leak in the mp3 encoder
  - shout: switch to blocking mode
  - shout: use libshout's synchronization
  - shout: don't postpone metadata
  - shout: clear buffer before calling the encoder
* mapper: remove trailing slashes from music_directory
* player: set player error when output device fails
* update: recursively purge deleted directories
* update: free deleted subdirectories

ver 0.14.1 (2009/01/17)
* decoders:
  - mp4: support the writer/composer tag
  - id3: strip leading and trailing whitespace from ID3 tags
  - oggvorbis: fix tremor support
  - oggvorbis: disable seeking on remote files
* audio outputs:
  - jack: allocate default port names (fixes a crash)
* update:
  - refresh stats after update
  - save the database even if it is empty
* input_curl:
  - use select() to eliminate busy loop during connect
  - honour http_proxy_* config directives
  - fix assertion failure on "connection refused"
  - fix assertion failure with empty HTTP responses
* corrected the sample calculation in the fallback resampler
* log: automatically append newline
* fix setenv() conflict on Solaris
* configure.ac: check for pkg-config before using it
* fix minor memory leak in decoder_tag()
* fix cross-fading bug: it used to play some chunks of the new song twice
* playlist
  - fix assertion failure during playlist load
  - implement Fisher-Yates shuffle properly
  - safely search the playlist for deleted song
* use custom PRNG for volume dithering (speedup)
* detect libid3tag without pkg-config

ver 0.14 (2008/12/25)
* audio outputs:
  - wait 10 seconds before reopening a failed device
  - fifo: new plugin
  - null: new plugin
  - shout: block while trying to connect instead of failing
  - shout: new timeout parameter
  - shout: support mp3 encoding and the shoutcast protocol
  - shout: send silence during pause, so clients don't get disconnected
* decoders:
  - ffmpeg: new plugin
  - wavpack: new plugin
  - aac: stream support added
  - mod: disabled by default due to critical bugs in all libmikmod versions
* commands:
  - "addid" takes optional second argument to specify position
  - "idle" notifies the client when a notable change occurs
* Zeroconf support using Bonjour
* New zeroconf_enabled option so that Zeroconf support can be disabled
* Stop the player/decode processes when not playing to allow the CPU to sleep
* Fix a bug where closing an ALSA dmix device could cause MPD to hang
* Support for reading ReplayGain from LAME tags on MP3s
* MPD is now threaded, which greatly improves performance and stability
* memory usage reduced by merging duplicate tags in the database
* support connecting via unix domain socket
* allow authenticated local users to add any local file to the playlist
* 24 bit audio support
* optimized PCM conversions and dithering
* much code has been replaced by using GLib
* the HTTP client has been replaced with libcurl
* symbolic links in the music directory can be disabled; the default
  is to ignore symlinks pointing outside the music directory

ver 0.13.0 (2007/5/28)
* New JACK audio output
* Support for "file" as an alternative to "filename" in search, find, and list
* FLAC 1.1.3 API support
* New playlistadd command for adding to stored playlists
* New playlistclear command for clearing stored playlists
* Fix a bug where "find any" and "list <type> any" wouldn't return any results
* Make "list any" return an error instead of no results and an OK
* New gapless_mp3_playback option to disable gapless MP3 playback
* Support for seeking HTTP streams
* Zeroconf support using Avahi
* libsamplerate support for high quality audio resampling
* ID3v2 "Original Artist/Performer" tag support
* New playlistsearch command for searching the playlist (similar to "search")
* New playlistfind command for finding songs in the playlist (similar to "find")
* libmikmod 3.2.0 beta support
* New tagtypes command for retrieving a list of available tag types
* Fix a bug where no ACK was returned if loading a playlist failed
* Fix a bug where db_update in stats would be 0 after initial database creation
* New count command for getting stats on found songs (similar to "find")
* New playlistmove command for moving songs in stored playlists
* New playlistdelete command for deleting songs from stored playlists
* New rename command for renaming stored playlists
* Increased default buffer_before_play from 0% to 10% to prevent skipping
* Lots of bug fixes, cleaned up code, and performance improvements

ver 0.12.2 (2007/3/20)
* Fix a bug where clients could cause MPD to segfault

ver 0.12.1 (2006/10/10)
* Fix segfault when scanning an MP3 that has a Xing tag with 0 frames
* Fix segfault when there's no audio output specified and one can't be detected
* Fix handling of escaping in quotes
* Allow a quality of -1 to be specified for shout outputs
* A few minor cleanups

ver 0.12.0 (2006/9/22)
* New audio output code which supports:
  * A plugin-like architecture
  * Non-libao ("native") outputs:
    * ALSA
    * OSS
    * OS X
    * Media MVP
    * PulseAudio
    * Shout (Icecast or Shoutcast)
  * Playing through multiple outputs at once
  * Enabling/disabling outputs while MPD is running
  * Saving output state (enabled/disabled) to the state_file
* OggFLAC support
* Musepack support
* Gapless MP3 playback
* MP3 ReplayGain support (using ID3v2 tags only)
* Support for MP2 files if MP3 support is enabled
* Composer, Performer, Comment, and Disc metadata support
* New outputs command for listing available audio outputs
* New enableoutput and disableoutput commands for enabling/disabling outputs
* New plchangesposid command for a stripped down version of plchanges
* New addid command for adding to the playlist and returning a song ID
* New commands and notcommands commands for checking available commands
* Can now specify any supported metadata type or "any" in search, find, and list
* New volume_normalization parameter for enabling Audio Compress normalization
* New metadata_to_use parameter for choosing supported metadata types
* New pid_file parameter for saving the MPD process ID to the specified file
* The db_file parameter is now required
* The port parameter is now optional (defaults to 6600)
* Can specify bind_to_address multiple times
* New --kill argument for killing MPD if pid_file is specified
* Removed --update-db argument (use the update function in your client instead)
* New mpdconf.example
* New mpd.conf man page 
* Removed bundled libmad and libid3tag
* Lots of bug fixes, cleaned up code, and performance improvements

ver 0.11.5 (2004/11/1)
1) New id3v1_encoding config option to configure the id3v1 tag encoding (patch
from dottedmag)
2) Strip '\r' from m3u playlists (thank you windows)
3) Use random() instead of rand() for playlist randomizing
4) Fix a bug trying skipping some commented lines in m3u playlist files
5) Fix a bug when fetching metadata from streams that may cause certain
weirdnesses
6) Fix a bug where replaygain preamp was used on files w/o replaygain tags
7) Fix a busy loop when trying to prebuffer a nonexistant or missing stream
8) Fix a bug in forgetting to remove leading ' ' in content-type for http
streams
9) Check for ice-name in http headers
10) Be sure the strip all '\n' chars in tags
11) Set $HOME env variable when setuid'ing, this should fix the /root/.mcop
errors triggered by arts/libao

ver 0.11.4 (2004/7/26)
1) Fixed a segfault when decoding mp3's with corrupt id3v2 tags
2) Fixed a memory leak when encountering id3v2 tags in mp3 decoder

ver 0.11.3 (2004/7/21)
1) Add support for http authentication for streams
2) Added replaygain pre-amp support
3) Better error handling for fread() in inputStream_file
4) Fixed a bug so that when a freeAllInterfaces is called, it sets
max_interface_connections to 0.  This prevents potential segfaults and other
nastiness for forked processes, like the player and update-er (do to
interfacePrintWithFD()).
5) Allow blockingWrite() to handle errors more gracefully (for example, if the
disc is full, and thus the write() fails or can't be completed, we just skip
this write() and continue, instead of getting stuck in an infinite loop until
the write() becomes successful)
6) Updated mpdconf.example from sbh/avuton
7) If "user" is specified, then convert ~ in paths to the user's home path
specified by "user" config paramter (not the actual current user running mpd).

ver 0.11.2 (2004/7/5) 
1) Work around in computing total time for mp3's whose first valid mpeg frame is
not layer III
2) Fix mp3 and mp4 decoders when seeking past the end of the file
3) Fix replaygain for flac and vorbis
4) Fix memory leaks in flac decoder (from normalperson)
5) Fix Several other bugs in playlist.c and directory.c (from normalperson)

ver 0.11.1 (2004/6/24)
1) Fix a bug that caused "popping" at the beginning of mp3's
2) Fix playlistid command
3) Fix move commands so they don't mess up the song id's
4) Added support for HTTP Proxy
5) Detect and skip recursive links in the music directory
6) Fix addPathToDB() so updating on a specific path doesn't exist correctly adds
the parent directories to the DB

ver 0.11.0 (2004/6/18)
1) Support for playing mp3 and Ogg Vorbis streams
2) Non-blocking Update
3) Replaygain support for Ogg Vorbis and FLAC (by Eric Moore aka AliasMrJones)
4) audio_output_format option that allows for all audio output to be converted
to a format compatible with any sound card
5) Own routines for to always support UTF-8 <-> ISO-8859-1 conversion
6) Added "Id" and "Pos" metadata for songs in playlist
7) Added commands: plchanges, currentsong, playid, seekid, playlistid, moveid,
swapid, deleteid
8) UTF-8 validation of all tags
9) Update specific files/directories (for fast, incremental updating)
10) Added ACK error codes
11) Mod file support
12) Added command_list_ok_begin
13) Play after stop resumes from last position in the playlist
14) Play while pause resumes playback
15) Better signal handling by mackstann
16) Cleanup decoder interface (now called InputPlugins)
17) --create-db no long starts the daemon
18) --no-daemon outputs to log files
19) --stdout sends output to stdout/stderr
20) Default port is now 6600
21) Lots of other cleanups and Bugfixes

ver 0.10.4 (2004/5/26)
1) Fix configure problems on OpenBSD with langinfo and iconv
2) Fix an infinte loop when writing to an interface and it has expired
3) Fix a segfault in decoding flac's
4) Ingore CRC stuff in mp3's since some encoders did not compute the CRC
correctly
5) Fix a segfault in processing faulty mp4 metadata

ver 0.10.3 (2004/4/2)
1) Fix a segfault when a blanck line is sent from a client
2) Fix for loading playlists on platforms where char is unsigned
3) When pausing, release audio device after we say pause is successful (this
makes pause appear to not lag)
4) When returning errors for unknown types by player, be sure to copy the
filename
5) add --disable-alsa for disabling alsa mixer support
6) Use select() for a portable usleep()
7) For alsa mixer, default to "Master' element, not first element

ver 0.10.2 (2004/3/25)
1) Add suport for AAC
2) Substitute '\n' with ' ' in tag info
3) Remove empty directories from db
4) Resume from current position in song when using state file
5) Pause now closes the music device, and reopens it on resuming
6) Fix unnecessary big endian byte swapping
7) If locale is "C" or "POSIX", then use ISO-8859-1 as the fs charset
8) Fix a bug where alsa mixer wasn't detecting volume changes
9) For alsa and software mixer, show volume to be the same as it was set (even
if its not the exact volume)
10) Report bitrate for wave files
11) Compute song length of CBR mp3's more accurately

ver 0.10.1 (2004/3/7)
1) Check to see if we need to add "-lm" when linking mpd
2) Fix issues with skipping bad frames in an mp3 (this way we get the correct
samplerate and such)
3) Fix crossfading bug with ogg's
4) Updated libmad and libid3tag included w/ source to 0.15.1b

ver 0.10.0 (2004/3/3)
1) Use UTF-8 for all client communications
2) Crossfading support
3) Password Authentication (all in plaintext)
4) Software mixer
5) Buffer Size is configurable
6) Reduced Memory consumption (use directory tree for search and find)
7) Bitrate support for Flac
8) setvol command (deprecates volume command)
9) add command takes directories
10) Path's in config file now work with ~
11) Add samplerate,bits, and channels to status
12) Reenable playTime in stats display
13) Fix a segfault when doing: add ""
14) Fix a segfault with flac vorbis comments simply being "="
15) Fix a segfault/bug in queueNextSong with repeat+random
16) Fix a bug, where one process may segfault, and cause more processes to spawn
w/o killing ones that lost their parent.
17) Fix a bug when the OSS device was unable to fetch the current volume,
it would close the device (when it maybe previously closed by the exact same
code)
18) command.c cleanup by mackstann
19) directory.c and command.c cleanup by tw-nym

ver 0.9.4 (2004/1/21)
1) Fix a bug where updated tag info wasn't being detected
2) Set the default audio write size to 1024 bytes (should decrease cpu load a
bit on some machines).
3) Make audio write size configurable via "audio_write_size" config option
4) Tweak output buffer size for connections by detecting the kernel output
buffer size.

ver 0.9.3 (2003/10/31)
1) Store total time/length of songs in db and display in *info commands
2) Display instantaneous bitrate in status command
3) Add Wave Support using libaudiofile (Patch from normalperson)
4) Command code cleanup (Patch from tw-nym)
5) Optimize listing of playlists (10-100x faster)
6) Optimize interface output (write in 4kB chunks instead of on every '\n')
7) Fix bug that prevented rm command from working
8) Fix bug where deleting current song skips the next song
9) Use iconv to convert vorbis comments from UTF-8 to Latin1

ver 0.9.2 (2003/10/6)
1) Fix FreeBSD Compilation Problems
2) Fix bug in move command
3) Add mixer_control options to configure which mixer control/device mpd
controls
4) Randomize on play -1
5) Fix a bug in toggling repeat off and at the end of the playlist

ver 0.9.1 (2003/9/30)
1) Fix a statement in the middle of declarations in listen.c, causes error for
gcc 2.7

ver 0.9.0 (2003/9/30)
1) Random play mode
2) Alsa Mixer Support
3) Save and Restore "state"
4) Default config file locations (.mpdconf and /etc/mpd.conf)
5) Make db file locations configurable
6) Move songs around in the playlist
7) Gapless playback
8) Use Xing tags for mp3's
9) Remove stop_on_error
10) Seeking support
11) Playlists can be loaded and deleted from subdirectories
12) Complete rewrite of player layer (fork()'s only once, opens and closes
audio device as needed).
13) Eliminate use and dependence of SIGIO
14) IPv6 support
15) Solaris compilations fixes
16) Support for different log levels
17) Timestamps for log entries
18) "user" config parameter for setuid (patch from Nagilum)
19) Other misc features and bug fixes

ver 0.8.7 (2003/9/3)
1) Fix a memory leak.  When closing a interface, was called close() on the fd
instead of calling fclose() on the fp that was opened with fdopen().

ver 0.8.6 (2003/8/25)
1) Fix a memory leak when a buffered existed, and a connection was unexpectedly
closed, and i wasn't free'ing the buffer apropriatly.

ver 0.8.5 (2003/8/17)
1) Fix a bug where an extra end of line is returned when attempting to play a
non existing file.  This causes parsing errors for clients.

ver 0.8.4 (2003/8/13)
1) Fix a bug where garbage is returned with errors in "list" command

ver 0.8.3 (2003/8/12) 
1) Fix a compilation error on older linux systems
2) Fix a bug in searching by title
3) Add "list" command
4) Add config options for specifying libao driver/plugin and options
5) Add config option to specify which address to bind to
6) Add support for loading and saving absolute pathnames in saved playlists
7) Playlist no longer creates duplicate entries for song data (more me
efficient)
8) Songs deleted from the db are now removed for the playlist as well

ver 0.8.2 (2003/7/22)
1) Increased the connection que for listen() from 0 to 5
2) Cleanup configure makefiles so that mpd uses MPD_LIBS and MPD_CFLAGS
rather than LIBS and CFLAGS
3) Put a cap on the number of commands per command list
4) Put a cap on the maximum number of buffered output lines
5) Get rid of TIME_WAIT/EADDRINUSE socket problem
6) Use asynchronious IO (i.e. trigger SIGIO instead so we can sleep in
select() calls longer)

ver 0.8.1 (2003/7/11)
1) FreeBSD fixes
2) Fix for rare segfault when updating
3) Fix bug where client was being hungup on when done playing current song
4) Fix bug when playing flac's where it incorrectly reports an error
5) Make stop playlist on error configurable
6) Configure checks for installed libmad and libid3tag and uses those if found
7) Use buffer->finished in *_decode's instead of depending on catching signals

ver 0.8.0 (2003/7/6)
1) Flac support
2) Make playlist max length configurable
3) New backward compatible status (backward compatible for 0.8.0 on)
4) listall command now can take a directory as an argument
5) Buffer rewritten to use shared memory instead of sockets
6) Playlist adding done using db
7) Add sort to list, and use binary search for finding
8) New "stats" command
9) Command list (for faster adding of large batches of files)
10) Add buffered chunks before play
11) Useful error reporting to clients (part of status command)
12) Use libid3tag for reading id3 tags (more stable)
13) Non-blocking output to clients
14) Fix bug when removing items from directory
15) Fix bug when playing mono mp3's
16) Fix bug when attempting to delete files when using samba
17) Lots of other bug fixes I can't remember

ver 0.7.0 (2003/6/20)
1) use mad instead of mpg123 for mp3 decoding
2) volume support
3) repeate playlist support
4) use autoconf/automake (i.e. "configure")
5) configurable max connections

ver 0.6.2 (2003/6/11)
1) Buffer support for ogg
2) new config file options: "connection_timeout" and "mpg123_ignore_junk"
3) new commands: "next", "previous", and "listall"
Thanks to Niklas Hofer for "next" and "previous" patches!
4) Search by filename
5) bug fix for pause when playing mp3's

ver 0.6.1 (2003/5/29)
1) Add conf file support
2) Fix a bug when doing mp3stop (do wait3(NULL,WNOHANG|WUNTRACED,NULL))
3) Fix a bug when fork'ing, fflush file buffers before forking so the
child doesn't print the same stuff in the buffer.

ver 0.6.0 (2003/5/25)
1) Add ogg vorbis support
2) Fix two bugs relating to tables, one for search by title, and one where we
freed the tables before directories, causing a segfault
3) The info command has been removed.

ver 0.5.0-0.5.2
Initial release(s).  Support for MP3 via mpg123<|MERGE_RESOLUTION|>--- conflicted
+++ resolved
@@ -1,4 +1,3 @@
-<<<<<<< HEAD
 ver 0.20 (not yet released)
 * protocol
   - "commands" returns playlist commands only if playlist_directory configured
@@ -52,7 +51,7 @@
   - proxy: add TCP keepalive option
 * update
   - apply .mpdignore matches to subdirectories
-=======
+
 ver 0.19.14 (not yet released)
 * decoder
   - dsdiff: fix off-by-one buffer overflow
@@ -60,7 +59,6 @@
 * archive
   - iso9660: fix buffer overflow
 * fix build failures on non-glibc builds due to constexpr Mutex
->>>>>>> e140a280
 
 ver 0.19.13 (2016/02/23)
 * tags
