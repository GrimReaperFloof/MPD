<<<<<<< HEAD
ver 0.22 (not yet released)
* protocol
  - "findadd"/"searchadd"/"searchaddpl" support the "sort" and
    "window" parameters
* tags
  - new tag "Grouping" (for ID3 "TIT1")
* input
  - ffmpeg: allow partial reads
* archive
  - iso9660: support seeking
* filter
  - ffmpeg: new plugin based on FFmpeg's libavfilter library
  - hdcd: new plugin based on FFmpeg's "af_hdcd" for HDCD playback
=======
ver 0.21.11 (not yet released)
* output
  - alsa, osx: fix distortions with DSD_U32 and DoP on 32 bit CPUs
* protocol
  - fix "list" with multiple "group" levels
>>>>>>> 2c3eeb71

ver 0.21.10 (2019/06/05)
* decoder
  - opus: fix duplicate tags
* output
  - httpd: reject some well-known URIs
* fix crash bug (0.21.9 regression)

ver 0.21.9 (2019/05/20)
* input
  - buffer: fix deadlock bug
* Android
  - fix crash on ARMv7
  - request storage permission on Android 6+
* fix spurious "single" mode bug

ver 0.21.8 (2019/04/23)
* input
  - smbclient: download to buffer instead of throttling transfer
* output
  - httpd: add missing mutex lock
  - httpd: fix use-after-free bug
* playlist
  - soundcloud: fix "Unsupported URI scheme" (0.21.6 regression)
* fix Bonjour bug
* fix build failure with GCC 9
* fix build failure with -Ddatabase=false
* systemd: add user socket unit
* doc: "list file" is deprecated

ver 0.21.7 (2019/04/03)
* input
  - qobuz/tidal: scan tags when loading a playlist
* require Meson 0.49.0 for native libgcrypt-config support
* fix build failure with -Dlocal_socket=false
* Haiku
  - fix build
  - add version info

ver 0.21.6 (2019/03/17)
* protocol
  - allow loading playlists specified as absolute filesystem paths
  - fix negated filter expressions with multiple tag values
  - fix "list" with filter expression
  - omit empty playlist names in "listplaylists"
* input
  - cdio_paranoia: fix build failure due to missing #include
* decoder
  - opus: fix replay gain when there are no other tags
  - opus: fix seeking to beginning of song
  - vorbis: fix Tremor conflict resulting in crash
* output
  - pulse: work around error with unusual channel count
  - osx: fix build failure
* playlist
  - flac: fix use-after-free bug
* support abstract sockets on Linux
* Windows
  - remove the unused libwinpthread-1.dll dependency
* Android
  - enable SLES power saving mode

ver 0.21.5 (2019/02/22)
* protocol
  - fix deadlock in "albumart" command
  - fix "tagtypes disable" command
* database
  - simple: fix assertion failure
  - fix assertion failures with mount points
* storage
  - udisks: fix "AlreadyMounted" error
  - udisks: use relative path from mount URI
  - fix memory leak
* input
  - buffer: fix crash bug when playing remote WAV file
* tags
  - ape: map "Album Artist"
* output
  - shout: add support for TLS
* mixer
  - pulse: add "scale_volume" setting

ver 0.21.4 (2019/01/04)
* database
  - inotify: fix crash bug "terminate called after throwing ..."
  - upnp: implement "list ... group"
* output
  - httpd: declare protocol "HTTP/1.1" instead of "ICY"
* remove libwrap support
* Windows
  - fix "Failed to accept connection: unknown error"
* fix Haiku build

ver 0.21.3 (2018/11/16)
* output
  - alsa: fix crash bug
  - alsa: fix stuttering at start of playback
  - alsa: fix discarded samples at end of song
  - alsa: clear error after reopening device
* log: default to journal if MPD was started as systemd service

ver 0.21.2 (2018/11/12)
* protocol
  - operator "=~" matches a regular expression
  - operator "contains" matches substrings
* decoder
  - ffmpeg: require FFmpeg 3.1 or later
  - ffmpeg: fix broken sound with certain codecs
* output
  - alsa: fix high CPU usage with dmix
  - httpd: fix three crash bugs
* mixer
  - alsa: fix more rounding errors
* fix zlib support

ver 0.21.1 (2018/11/04)
* protocol
  - allow escaping quotes in filter expressions
  - operator "==" never searches substrings in filter expressions
* decoder
  - ffmpeg: fix build failure with non-standard FFmpeg installation path
  - flac: fix linker failure when building without FLAC support
* encoder
  - vorbis: fix linker failure when building without Vorbis decoder
* fix build failure on Linux-PowerPC
* fix build failure on FreeBSD
* eliminate DLL dependencies on Windows
* add warning about buggy Boost version 1.67
* require Meson 0.47.2 because a Meson 0.47.1 bug breaks our build

ver 0.21 (2018/10/31)
* configuration
  - add "include" directive, allows including config files
  - incremental "metadata_to_use" setting
* protocol
  - "tagtypes" can be used to hide tags
  - "find" and "search" can sort
  - "outputs" prints the plugin name
  - "outputset" sets runtime attributes
  - close connection when client sends HTTP request
  - new filter syntax for "find"/"search" etc. with negation
* database
  - simple: scan audio formats
  - proxy: require libmpdclient 2.9
  - proxy: forward `sort` and `window` to server
* player
  - hard-code "buffer_before_play" to 1 second, independent of audio format
  - "one-shot" single mode
* input
  - curl: download to buffer instead of throttling transfer
  - qobuz: new plugin to play Qobuz streams
  - tidal: new plugin to play Tidal streams
* tags
  - new tags "OriginalDate", "MUSICBRAINZ_WORKID"
* decoder
  - ffmpeg: require at least version 11.12
  - gme: try loading m3u sidecar files
  - hybrid_dsd: new decoder plugin
  - mad: move "gapless_mp3_playback" setting to "decoder" block
  - mikmod: require at least version 3.2
  - pcm: support audio/L24 (RFC 3190)
  - sidplay: support basic and kernal rom (libsidplayfp)
* resampler
  - soxr: flush resampler at end of song
* output
  - alsa: non-blocking mode
  - alsa: change "dop" and "allowed_formats" settings at runtime
  - ao: fix crash bug due to partial frames
  - shout: support the Shine encoder plugin
  - sndio: remove support for the broken RoarAudio sndio emulation
  - osx: initial support for DSD over PCM
  - roar: removed
  - httpd_output: support for unix sockets
* mixer
  - sndio: new mixer plugin
* encoder
  - opus: support for sending metadata using ogg stream chaining
* listen on $XDG_RUNTIME_DIR/mpd/socket by default
* append hostname to Zeroconf service name
* systemd watchdog support
* require GCC 6
* build with Meson instead of autotools
* use GTest instead of cppunit

ver 0.20.23 (2018/10/29)
* protocol
  - emit "player" idle event when restarting the current song
* fix broken float to s32 conversion
* new clang crash bug workaround

ver 0.20.22 (2018/10/23)
* protocol
  - add tag fallbacks for AlbumArtistSort, ArtistSort
  - fix empty string filter on fallback tags
  - "count group ..." can print an empty group
  - fix broken command "list ... group"
* storage
  - curl: URL-encode paths
* decoder
  - fluidsynth: adapt to API change in version 2.0
* Android
  - now runs as a service
  - add button to start/stop MPD
  - add option to auto-start on boot
* work around clang bug leading to crash
* install the SVG icon

ver 0.20.21 (2018/08/17)
* database
  - proxy: add "password" setting
  - proxy: support tags "ArtistSort", "AlbumArtistSort", "AlbumSort"
  - simple: allow .mpdignore comments only at start of line
* output
  - httpd: remove broken DLNA support code
* playlist
  - cue: support file type declaration "FLAC" (non-standard)
* URI schemes are case insensitive
* Android, Windows
  - enable the "curl" storage plugin

ver 0.20.20 (2018/05/22)
* protocol
  - fix "modified-since" filter regression
* output
  - pulse: cork stream when paused due to "single" mode
* decoder
  - dsdiff, dsf: support more MIME types
  - dsdiff, dsf: allow 4 MB ID3 tags
  - opus: support R128_ALBUM_GAIN tag
* Android, Windows
  - enable the "proxy" database plugin

ver 0.20.19 (2018/04/26)
* protocol
  - validate absolute seek time, reject negative values
* database
  - proxy: fix "search already in progress" errors
  - proxy: implement "list ... group"
* input
  - mms: fix lockup bug and a crash bug
* decoder
  - ffmpeg: fix av_register_all() deprecation warning (FFmpeg 4.0)
* player
  - fix spurious "Not seekable" error when switching radio streams
* macOS: fix crash bug

ver 0.20.18 (2018/02/24)
* input
  - curl: allow authentication methods other than "Basic"
* decoder
  - flac: improve seeking precision
* fix gapless CUE song transitions
* Android, Windows
  - enable the NFS storage plugin

ver 0.20.17 (2018/02/11)
* output
  - alsa: fix crash bug with 8 channels
* mixer
  - alsa: fix rounding error at volume 0
* fix real-time and idle scheduling with Musl
* Android
  - fix compatibility with Android 4.0

ver 0.20.16 (2018/02/03)
* output
  - pulse: fix crash during auto-detection
* database
  - simple: fix search within mount points
  - upnp: enable IPv6
* archive
  - iso9660: libcdio 2.0 compatibility
* fix crash in debug build on Haiku and other operating systems

ver 0.20.15 (2018/01/05)
* queue: fix crash after seek failure
* resampler
  - soxr: clear internal state after manual song change
* state file
  - make mount point restore errors non-fatal
  - fix crash when restoring mounts with incompatible database plugin
* Android
  - build without Ant
  - fix for SIGSYS crash

ver 0.20.14 (2018/01/01)
* database
  - simple: fix file corruption in the presence of mount points
* archive
  - bz2: fix deadlock
  - reduce lock contention, fixing lots of xrun problems
* fix Solaris build failure

ver 0.20.13 (2017/12/18)
* output
  - osx: set up ring buffer to hold at least 100ms
* mixer
  - alsa: fix rounding errors
* database
  - simple: don't purge mount points on update/rescan
  - simple: fix "mount" bug caused by bad compiler optimization
  - simple: fix "lsinfo" into mount points
  - upnp: work around libupnp 1.6.24 API breakage
* queue: fix spuriously misplaced prioritized songs
* save and restore mountpoints within the state file
* include Windows cross-build script in source tarball
* fix Windows build failures

ver 0.20.12 (2017/11/25)
* database
  - upnp: adapt to libupnp 1.8 API changes
* input
  - cdio_paranoia, ffmpeg, file, smbclient: reduce lock contention,
    fixing lots of xrun problems
  - curl: fix seeking
* decoder
  - ffmpeg: fix GCC 8 warning
  - vorbis: fix Tremor support
* player
  - log message when decoder is too slow
* encoder
  - vorbis: default to quality 3
* output
  - fix hanging playback with soxr resampler
  - httpd: flush encoder after tag; fixes corrupt Vorbis stream

ver 0.20.11 (2017/10/18)
* storage
  - curl: support Content-Type application/xml
* decoder
  - ffmpeg: more reliable song duration
  - gme: fix track numbering
* improve random song order when switching songs manually
* fix case insensitive search without libicu
* fix Unicode file names in playlists on Windows
* fix endless loop when accessing malformed file names in ZIP files

ver 0.20.10 (2017/08/24)
* decoder
  - ffmpeg: support MusicBrainz ID3v2 tags
* tags
  - aiff: fix FORM chunk size endianess (is big-endian)
* mixer
  - osx: add a mixer for OSX.
* fix crash when resuming playback before decoder is ready
* fix crash on Windows

ver 0.20.9 (2017/06/04)
* decoder
  - ffmpeg: support *.adx
* fix byte order detection on FreeBSD/aarch64
* fix more random crashes when compiled with clang

ver 0.20.8 (2017/05/19)
* output
  - osx: fix build failure due to missing "noexcept"
* playlist
  - m3u: support MIME type `audio/mpegurl`
* fix build failure with GCC 4.x

ver 0.20.7 (2017/05/15)
* database
  - simple: fix false positive directory loop detection with NFS
* enforce a reasonable minimum audio_buffer_size setting
* cap buffer_before_play at 80% to prevent deadlock
* fix random crashes when compiled with clang

ver 0.20.6 (2017/03/10)
* input
  - curl: fix headers after HTTP redirect to Shoutcast server
* decoder
  - ffmpeg: re-enable as fallback
  - mpcdec: fix crash (division by zero) after seeking
  - sidplay: make compatible with libsidplayfp < 1.8
* fix stream tags after automatic song change
* workaround for GCC 4.9.4 / libstdc++ bug (build failure)

ver 0.20.5 (2017/02/20)
* tags
  - id3: fix memory leak on corrupt ID3 tags
* decoder
  - sidplay: don't require libsidutils when building with libsidplayfp
* output
  - httpd: fix two buffer overflows in IcyMetaData length calculation
* mixer
  - alsa: fix crash bug

ver 0.20.4 (2017/02/01)
* input
  - nfs: fix freeze after reconnect
* output
  - sndio: work around a libroar C++ incompatibility
* workaround for GCC 4.9 "constexpr" bug
* fix FreeBSD build failure

ver 0.20.3 (2017/01/25)
* protocol
  - "playlistadd" creates new playlist if it does not exist, as documented
* database
  - proxy: fix error "terminate called after throwing ..."
  - proxy: make connect errors during startup non-fatal
* neighbor
  - upnp: fix premature expiry
* replay gain: don't reset ReplayGain levels when unpausing playback
* silence surround channels when converting from stereo
* use shortcuts such as "dsd64" in log messages

ver 0.20.2 (2017/01/15)
* input
  - alsa: fix crash bug
  - alsa: fix buffer overruns
* decoder
  - flac: add options "probesize" and "analyzeduration"
* resampler
  - libsamplerate: reset state after seeking
* output
  - fix static noise after changing to a different audio format
  - alsa: fix the DSD_U32 sample rate
  - alsa: fix the DSD_U32 byte order
  - alsa: support DSD_U16
  - recorder: fix error "Failed to create : No such file or directory"
* playlist
  - cue: fix skipping songs

ver 0.20.1 (2017/01/09)
* input
  - curl: fix crash bug
  - curl: fix freeze bug
* decoder
  - wavpack: fix crash bug
* storage
  - curl: new storage plugin for WebDAV (work in progress)
* mixer
  - alsa: normalize displayed volume according to human perception
* fix crash with volume_normalization enabled

ver 0.20 (2017/01/04)
* protocol
  - "commands" returns playlist commands only if playlist_directory configured
  - "search"/"find" have a "window" parameter
  - report song duration with milliseconds precision
  - "sticker find" can match sticker values
  - drop the "file:///" prefix for absolute file paths
  - add range parameter to command "plchanges" and "plchangesposid"
  - send verbose error message to client
* input
  - curl: fix memory leak
* tags
  - ape, ogg: drop support for non-standard tag "album artist"
    affected filetypes: vorbis, flac, opus & all files with ape2 tags
    (most importantly some mp3s)
  - id3: remove the "id3v1_encoding" setting; by definition, all ID3v1 tags
    are ISO-Latin-1
  - ape: support APE replay gain on remote files
  - read ID3 tags from NFS/SMB
* decoder
  - improved error logging
  - report I/O errors to clients
  - ffmpeg: support ReplayGain and MixRamp
  - ffmpeg: support stream tags
  - gme: add option "accuracy"
  - gme: provide the TRACK tag
  - gme: faster scanning
  - mad: reduce memory usage while scanning tags
  - mpcdec: read the bit rate
  - pcm: support audio/L16 (RFC 2586) and audio/x-mpd-float
  - sidplay: faster scanning
  - wavpack: large file support
  - wavpack: support DSD (WavPack 5)
  - wavpack: archive support
* playlist
  - cue: don't skip pregap
  - embcue: fix last track
  - flac: new plugin which reads the "CUESHEET" metadata block
* output
  - alsa: fix multi-channel order
  - alsa: remove option "use_mmap"
  - alsa: support DSD_U32
  - alsa: disable DoP if it fails
  - jack: reduce CPU usage
  - pulse: set channel map to WAVE-EX
  - recorder: record tags
  - recorder: allow dynamic file names
  - sndio: new output plugin
* mixer
  - null: new plugin
* resampler
  - new block "resampler" in configuration file
    replacing the old "samplerate_converter" setting
  - soxr: allow multi-threaded resampling
* player
  - reset song priority on playback
  - reduce xruns
* write database and state file atomically
* always write UTF-8 to the log file.
* remove dependency on GLib
* support libsystemd (instead of the older libsystemd-daemon)
* database
  - proxy: add TCP keepalive option
* update
  - apply .mpdignore matches to subdirectories
* switch the code base to C++14
  - GCC 4.9 or clang 3.4 (or newer) recommended

ver 0.19.21 (2016/12/13)
* decoder
  - ffmpeg: fix crash bug
* fix unit test failure after recent "setprio" change
* systemd: add user unit

ver 0.19.20 (2016/12/09)
* protocol
  - "setprio" re-enqueues old song if priority has been raised
* decoder
  - ffmpeg: ignore empty packets
  - pcm: fix corruption bug with partial frames (after short read)
  - sidplay: fix playback speed with libsidplayfp
* output
  - winmm: fix 8 bit playback
* fix gcc 7.0 -Wimplicit-fallthrough
* systemd: paranoid security settings

ver 0.19.19 (2016/08/23)
* decoder
  - ffmpeg: bug fix for FFmpeg 3.1 support
  - wildmidi: support libWildMidi 0.4
* output
  - pulse: support 32 bit, 24 bit and floating point playback
* support non-x86 NetBSD
* fix clang 3.9 warnings

ver 0.19.18 (2016/08/05)
* decoder
  - ffmpeg: fix crash with older FFmpeg versions (< 3.0)
  - ffmpeg: log detailed error message
  - ffmpeg: support FFmpeg 3.1
  - sidplay: detect libsidplay2 with pkg-config
  - sidplay: log detailed error message
  - sidplay: read the "date" tag
  - sidplay: allow building with libsidplayfp instead of libsidplay2
* output
  - shout: recognize setting "encoder" instead of "encoding"
* fix memory leak after stream failure
* fix build failure with Boost 1.61
* require gcc 4.7 or newer

ver 0.19.17 (2016/07/09)
* decoder
  - flac: fix assertion failure while seeking
  - flac: fix stream duration indicator
  - fix seek problems in several plugins
* fix spurious seek error "Failed to allocate silence buffer"
* replay gain: fix "replay_gain_handler mixer" setting
* DSD: use 0x69 as silence pattern
* fix use-after-free bug on "close" and "kill"

ver 0.19.16 (2016/06/13)
* faster seeking
* fix system include path order
* add missing DocBook file to tarball

ver 0.19.15 (2016/04/30)
* decoder
  - ffmpeg: support FFmpeg 3.0
  - ffmpeg: use as fallback instead of "mad" if no plugin matches
  - opus: support bigger OpusTags packets
* fix more build failures on non-glibc builds due to constexpr Mutex
* fix build failure due to missing include
* fix unit test on Alpha

ver 0.19.14 (2016/03/18)
* decoder
  - dsdiff: fix off-by-one buffer overflow
  - opus: limit tag size to 64 kB
* archive
  - iso9660: fix buffer overflow
* fix quadratic runtime bug in the tag pool
* fix build failures on non-glibc builds due to constexpr Mutex

ver 0.19.13 (2016/02/23)
* tags
  - aiff, riff: fix ID3 chunk padding
* decoder
  - ffmpeg: support the TAK codec
* fix disappearing duration of remote songs during playback
* initialize supplementary groups with glibc 2.19+

ver 0.19.12 (2015/12/15)
* fix assertion failure on malformed UTF-8 tag
* fix build failure on non-Linux systems
* fix LimitRTTIME in systemd unit file

ver 0.19.11 (2015/10/27)
* tags
  - ape: fix buffer overflow
* decoder
  - ffmpeg: fix crash due to wrong avio_alloc_context() call
  - gme: don't loop forever, fall back to GME's default play length
* encoder
  - flac: fix crash with 32 bit playback
* mixer
  - fix mixer lag after enabling/disabling output

ver 0.19.10 (2015/06/21)
* input
  - curl: fix deadlock on small responses
  - smbclient: fix DFF playback
* decoder
  - ffmpeg: improve seeking accuracy
  - fix stuck stream tags
* encoder
  - opus: fix bogus granulepos
* output
  - fix failure to open device right after booting
* neighbor
  - nfs: fix deadlock when connecting
* fix "single" mode breakage due to queue edits

ver 0.19.9 (2015/02/06)
* decoder
  - dsdiff, dsf: raise ID3 tag limit to 1 MB
* playlist: fix loading duplicate tag types from state file
* despotify: remove defunct plugin
* fix clock integer overflow on OS X
* fix gcc 5.0 warnings
* fix build failure with uClibc
* fix build failure on non-POSIX operating systems
* fix dependency issue on parallel Android build
* fix database/state file saving on Windows

ver 0.19.8 (2015/01/14)
* input
  - curl: fix bug after rewinding from end-of-file
  - mms: reduce delay at the beginning of playback
* decoder
  - dsdiff, dsf: allow ID3 tags larger than 4 kB
  - ffmpeg: support interleaved floating point
* fix clang 3.6 warnings
* fix build failure on NetBSD

ver 0.19.7 (2014/12/17)
* input
  - nfs: fix crash while canceling a failing file open operation
  - nfs: fix memory leak on connection failure
  - nfs: fix reconnect after mount failure
  - nfs: implement mount timeout (60 seconds)
* storage
  - nfs: implement I/O timeout (60 seconds)
* playlist
  - embcue: fix filename suffix detection
  - don't skip non-existent songs in "listplaylist"
* decoder
  - ffmpeg: fix time stamp underflow
* fix memory allocator bug on Windows

ver 0.19.6 (2014/12/08)
* decoder
  - ffmpeg: support FFmpeg 2.5
* fix build failure with musl
* android
  - update libFLAC to 1.3.1
  - update FFmpeg to 2.5

ver 0.19.5 (2014/11/26)
* input
  - nfs: fix crash on connection failure
* archive
  - zzip: fix crash after seeking
* decoder
  - dsdiff, dsf, opus: fix deadlock while seeking
  - mp4v2: remove because of incompatible license

ver 0.19.4 (2014/11/18)
* protocol
  - workaround for buggy clients that send "add /"
* decoder
  - ffmpeg: support opus
  - opus: add MIME types audio/ogg and application/ogg
* fix crash on failed filename charset conversion
* fix local socket detection from uid=0 (root)

ver 0.19.3 (2014/11/11)
* protocol
  - fix "(null)" result string to "list" when AlbumArtist is disabled
* database
  - upnp: fix breakage due to malformed URIs
* input
  - curl: another fix for redirected streams
* decoder
  - audiofile: fix crash while playing streams
  - audiofile: fix bit rate calculation
  - ffmpeg: support opus
  - opus: fix bogus duration on streams
  - opus: support chained streams
  - opus: improved error logging
* fix distorted audio with soxr resampler
* fix build failure on Mac OS X with non-Apple compilers

ver 0.19.2 (2014/11/02)
* input
  - curl: fix redirected streams
* playlist
  - don't allow empty playlist name
  - m3u: don't ignore unterminated last line
  - m3u: recognize the file suffix ".m3u8"
* decoder
  - ignore URI query string for plugin detection
  - faad: remove workaround for ancient libfaad2 ABI bug
  - ffmpeg: recognize MIME type audio/aacp
  - mad: fix negative replay gain values
* output
  - fix memory leak after filter initialization error
  - fall back to PCM if given DSD sample rate is not supported
* fix assertion failure on unsupported PCM conversion
* auto-disable plugins that require GLib when --disable-glib is used

ver 0.19.1 (2014/10/19)
* input
  - mms: fix deadlock bug
* playlist
  - extm3u: fix Extended M3U detection
  - m3u, extm3u, cue: fix truncated lines
* fix build failure on Mac OS X
* add missing file systemd/mpd.socket to tarball

ver 0.19 (2014/10/10)
* protocol
  - new commands "addtagid", "cleartagid", "listfiles", "listmounts",
    "listneighbors", "mount", "rangeid", "unmount"
  - "lsinfo" and "readcomments" allowed for remote files
  - "listneighbors" lists file servers on the local network
  - "playlistadd" supports file:///
  - "idle" with unrecognized event name fails
  - "list" on album artist falls back to the artist tag
  - "list" and "count" allow grouping
  - new "search"/"find" filter "modified-since"
  - "seek*" allows fractional position
  - close connection after syntax error
* database
  - proxy: forward "idle" events
  - proxy: forward the "update" command
  - proxy: copy "Last-Modified" from remote directories
  - simple: compress the database file using gzip
  - upnp: new plugin
  - cancel the update on shutdown
* storage
  - music_directory can point to a remote file server
  - nfs: new plugin
  - smbclient: new plugin
* playlist
  - cue: fix bogus duration of the last track
  - cue: restore CUE tracks from state file
  - soundcloud: use https instead of http
  - soundcloud: add default API key
* archive
  - read tags from songs in an archive
* input
  - alsa: new input plugin
  - curl: options "verify_peer" and "verify_host"
  - ffmpeg: update offset after seeking
  - ffmpeg: improved error messages
  - mms: non-blocking I/O
  - nfs: new input plugin
  - smbclient: new input plugin
* filter
  - volume: improved software volume dithering
* decoder:
  - vorbis, flac, opus: honor DESCRIPTION= tag in Xiph-based files as a comment to the song
  - audiofile: support scanning remote files
  - audiofile: log libaudiofile errors
  - dsdiff, dsf: report bit rate
  - dsdiff, dsf: implement seeking
  - dsf: support DSD512
  - dsf: support multi-channel files
  - dsf: fix big-endian bugs
  - dsf: fix noise at end of malformed file
  - mpg123: support ID3v2, ReplayGain and MixRamp
  - sndfile: support scanning remote files
  - sndfile: support tags "comment", "album", "track", "genre"
  - sndfile: native floating point playback
  - sndfile: optimized 16 bit playback
  - mp4v2: support playback of MP4 files.
* encoder:
  - shine: new encoder plugin
* output
  - alsa: support native DSD playback
  - alsa: rename "DSD over USB" to "DoP"
  - osx: fix hang after (un)plugging headphones
* threads:
  - the update thread runs at "idle" priority
  - the output thread runs at "real-time" priority
  - increase kernel timer slack on Linux
  - name each thread (for debugging)
* configuration
  - allow playlist directory without music directory
  - use XDG to auto-detect "music_directory" and "db_file"
* add tags "AlbumSort", "MUSICBRAINZ_RELEASETRACKID"
* disable global Latin-1 fallback for tag values
* new resampler option using libsoxr
* ARM NEON optimizations
* install systemd unit for socket activation
* Android port

ver 0.18.23 (2015/02/06)
* despotify: remove defunct plugin
* fix clock integer overflow on OS X
* fix gcc 5.0 warnings

ver 0.18.22 (2015/01/14)
* fix clang 3.6 warnings

ver 0.18.21 (2014/12/17)
* playlist
  - embcue: fix filename suffix detection
* decoder
  - ffmpeg: fix time stamp underflow

ver 0.18.20 (2014/12/08)
* decoder
  - ffmpeg: support FFmpeg 2.5
* fix build failure with musl

ver 0.18.19 (2014/11/26)
* archive
  - zzip: fix crash after seeking

ver 0.18.18 (2014/11/18)
* decoder
  - ffmpeg: support opus
* fix crash on failed filename charset conversion
* fix local socket detection from uid=0 (root)

ver 0.18.17 (2014/11/02)
* playlist
  - don't allow empty playlist name
  - m3u: recognize the file suffix ".m3u8"
* decoder
  - ignore URI query string for plugin detection
  - faad: remove workaround for ancient libfaad2 ABI bug
  - ffmpeg: recognize MIME type audio/aacp

ver 0.18.16 (2014/09/26)
* fix DSD breakage due to typo in configure.ac

ver 0.18.15 (2014/09/26)
* command
  - list: reset used size after the list has been processed
* fix MixRamp
* work around build failure on NetBSD

ver 0.18.14 (2014/09/11)
* protocol
  - fix range parser bug on certain 32 bit architectures
* decoder
  - audiofile: fix crash after seeking
  - ffmpeg: fix crash with ffmpeg/libav version 11
  - fix assertion failure after seeking

ver 0.18.13 (2014/08/31)
* protocol
  - don't change song on "seekcur" in random mode

* decoder
  - dsdiff, dsf: fix endless loop on malformed file
  - ffmpeg: support ffmpeg/libav version 11
  - gme: fix song duration
* output
  - alsa: fix endless loop at end of file in dsd_usb mode
* fix state file saver
* fix build failure on Darwin

ver 0.18.12 (2014/07/30)
* database
  - proxy: fix build failure with libmpdclient 2.2
  - proxy: fix add/search and other commands with libmpdclient < 2.9
* decoder
  - audiofile: improve responsiveness
  - audiofile: fix WAV stream playback
  - dsdiff, dsf: fix stream playback
  - dsdiff: fix metadata parser bug (uninitialized variables)
  - faad: estimate song duration for remote files
  - sndfile: improve responsiveness
* randomize next song when enabling "random" mode while not playing
* randomize next song when adding to single-song queue

ver 0.18.11 (2014/05/12)
* decoder
  - opus: fix missing song length on high-latency files
* fix race condition when using GLib event loop (non-Linux)

ver 0.18.10 (2014/04/10)
* decoder
  - ffmpeg: fix seeking bug
  - ffmpeg: handle unknown stream start time
  - gme: fix memory leak
  - sndfile: work around libsndfile bug on partial read
* don't interrupt playback when current song gets deleted

ver 0.18.9 (2014/03/02)
* protocol
  - "findadd" requires the "add" permission
* output
  - alsa: improved workaround for noise after manual song change
* decoder
  - vorbis: fix linker failure when libvorbis/libogg are static
* encoder
  - vorbis: fix another linker failure
* output
  - pipe: fix hanging child process due to blocked signals
* fix build failure due to missing signal.h include

ver 0.18.8 (2014/02/07)
* decoder
  - ffmpeg: support libav v10_alpha1
* encoder
  - vorbis: fix linker failure
* output
  - roar: documentation
* more robust Icy-Metadata parser
* fix Solaris build failure

ver 0.18.7 (2014/01/13)
* playlist
  - pls: fix crash after parser error
  - soundcloud: fix build failure with libyajl 2.0.1
* decoder
  - faad: fix memory leak
  - mpcdec: reject libmpcdec SV7 in configure script
* daemon: don't initialize supplementary groups when already running
  as the configured user

ver 0.18.6 (2013/12/24)
* input
  - cdio_paranoia: support libcdio-paranoia 0.90
* tags
  - riff: recognize upper-case "ID3" chunk name
* decoder
  - ffmpeg: use relative timestamps
* output
  - openal: fix build failure on Mac OS X
  - osx: fix build failure
* mixer
  - alsa: fix build failure with uClibc
* fix replay gain during cross-fade
* accept files without metadata

ver 0.18.5 (2013/11/23)
* configuration
  - fix crash when db_file is configured without music_directory
  - fix crash on "stats" without db_file/music_directory
* database
  - proxy: auto-reload statistics
  - proxy: provide "db_update" in "stats" response
* input
  - curl: work around stream resume bug (fixed in libcurl 7.32.0)
* decoder
  - fluidsynth: auto-detect by default
* clip 24 bit data from libsamplerate
* fix ia64, mipsel and other little-endian architectures
* fix build failures due to missing includes
* fix build failure with static libmpdclient

ver 0.18.4 (2013/11/13)
* decoder
  - dsdiff: fix byte order bug
* fix build failures due to missing includes
* libc++ compatibility

ver 0.18.3 (2013/11/08)
* fix stuck MPD after song change (0.18.2 regression)

ver 0.18.2 (2013/11/07)
* protocol:
  - "close" flushes the output buffer
* input:
  - cdio_paranoia: add setting "default_byte_order"
  - curl: fix bug with redirected streams
* playlist:
  - pls: fix reversed song order
* decoder:
  - audiofile: require libaudiofile 0.3 due to API breakage
  - dsf: enable DSD128
* enable buffering when starting playback (regression fix)
* fix build failures due to missing includes
* fix big-endian support

ver 0.18.1 (2013/11/04)
* protocol:
  - always ignore whitespace at the end of the line
* networking:
  - log UNIX domain path names instead of "localhost"
  - open listener sockets in the order they were configured
  - don't abort if IPv6 is not available
* output:
  - alsa: avoid endless loop in Raspberry Pi workaround
* filter:
  - autoconvert: fix "volume_normalization" with mp3 files
* add missing files to source tarball

ver 0.18 (2013/10/31)
* configuration:
  - allow tilde paths for socket
  - default filesystem charset is UTF-8 instead of ISO-8859-1
  - increase default buffer size to 4 MB
* protocol:
  - new command "readcomments" lists arbitrary file tags
  - new command "toggleoutput"
  - "find"/"search" with "any" does not match file name
  - "search" and "find" with base URI (keyword "base")
  - search for album artist falls back to the artist tag
  - re-add the "volume" command
* input:
  - curl: enable https
  - soup: plugin removed
* playlist:
  - lastfm: remove defunct Last.fm support
* decoder:
  - adplug: new decoder plugin using libadplug
  - dsf: don't play junk at the end of the "data" chunk
  - ffmpeg: drop support for pre-0.8 ffmpeg
  - flac: require libFLAC 1.2 or newer
  - flac: support FLAC files inside archives
  - opus: new decoder plugin for the Opus codec
  - vorbis: skip 16 bit quantisation, provide float samples
  - mikmod: add "loop" configuration parameter
  - modplug: add "loop_count" configuration parameter
  - mp4ff: obsolete plugin removed
* encoder:
  - opus: new encoder plugin for the Opus codec
  - vorbis: accept floating point input samples
* output:
  - new option "tags" may be used to disable sending tags to output
  - alsa: workaround for noise after manual song change
  - ffado: remove broken plugin
  - httpd: support HEAD requests
  - mvp: remove obsolete plugin
  - osx: disabled by default because it's unmaintained and unsupported
* improved decoder/output error reporting
* eliminate timer wakeup on idle MPD
* fix unresponsive MPD while waiting for stream
* port of the source code to C++11

ver 0.17.6 (2013/10/14)
* mixer:
  - alsa: fix busy loop when USB sound device gets unplugged
* decoder:
  - modplug: fix build with Debian package 1:0.8.8.4-4
* stored playlists:
  - fix loading playlists with references to local files
  - obey filesystem_charset for URLs

ver 0.17.5 (2013/08/04)
* protocol:
  - fix "playlistadd" with URI
  - fix "move" relative to current when there is no current song
* decoder:
  - ffmpeg: support "application/flv"
  - mikmod: adapt to libmikmod 3.2
* configure.ac:
  - detect system "ar"

ver 0.17.4 (2013/04/08)
* protocol:
  - allow to omit END in ranges (START:END)
  - don't emit IDLE_PLAYER before audio format is known
* decoder:
  - ffmpeg: support float planar audio (ffmpeg 1.1)
  - ffmpeg: fix AVFrame allocation
* player:
  - implement missing "idle" events on output errors
* clock: fix build failure

ver 0.17.3 (2013/01/06)
* output:
  - osx: fix pops during playback
  - recorder: fix I/O error check
  - shout: fix memory leak in error handler
  - recorder, shout: support Ogg packets that span more than one page
* decoder:
  - ffmpeg: ignore negative time stamps
  - ffmpeg: support planar audio
* playlist:
  - cue: fix memory leak
  - cue: fix CUE files with only one track

ver 0.17.2 (2012/09/30)
* protocol:
  - fix crash in local file check
* decoder:
  - fluidsynth: remove throttle (requires libfluidsynth 1.1)
  - fluidsynth: stop playback at end of file
  - fluidsynth: check MIDI file format while scanning
  - fluidsynth: add sample rate setting
  - wavpack: support all APEv2 tags
* output:
  - httpd: use monotonic clock, avoid hiccups after system clock adjustment
  - httpd: fix throttling bug after resuming playback
* playlist:
  - cue: map "PERFORMER" to "artist" or "album artist"
* mapper: fix non-UTF8 music directory name
* mapper: fix potential crash in file permission check
* playlist: fix use-after-free bug
* playlist: fix memory leak
* state_file: save song priorities
* player: disable cross-fading in "single" mode
* update: fix unsafe readlink() usage
* configure.ac:
  - don't auto-detect the vorbis encoder when Tremor is enabled

ver 0.17.1 (2012/07/31)
* protocol:
  - require appropriate permissions for searchadd{,pl}
* tags:
  - aiff: support the AIFC format
  - ape: check for ID3 if no usable APE tag was found
* playlist:
  - cue: support file types "MP3", "AIFF"
* output:
  - fix noisy playback with conversion and software volume

ver 0.17 (2012/06/27)
* protocol:
  - support client-to-client communication
  - "update" and "rescan" need only "CONTROL" permission
  - new command "seekcur" for simpler seeking within current song
  - new command "config" dumps location of music directory
  - add range parameter to command "load"
  - print extra "playlist" object for embedded CUE sheets
  - new commands "searchadd", "searchaddpl"
* input:
  - cdio_paranoia: new input plugin to play audio CDs
  - curl: enable CURLOPT_NETRC
  - curl: non-blocking I/O
  - soup: new input plugin based on libsoup
* tags:
  - RVA2: support separate album/track replay gain
* decoder:
  - mpg123: implement seeking
  - ffmpeg: drop support for pre-0.5 ffmpeg
  - ffmpeg: support WebM
  - oggflac: delete this obsolete plugin
  - dsdiff: new decoder plugin
* output:
  - alsa: support DSD-over-USB (dCS suggested standard)
  - httpd: support for streaming to a DLNA client
  - openal: improve buffer cancellation
  - osx: allow user to specify other audio devices
  - osx: implement 32 bit playback
  - shout: add possibility to set url
  - roar: new output plugin for RoarAudio
  - winmm: fail if wrong device specified instead of using default device
* mixer:
  - alsa: listen for external volume changes
* playlist:
  - allow references to songs outside the music directory
  - new CUE parser, without libcue
  - soundcloud: new plugin for accessing soundcloud.com
* state_file: add option "restore_paused"
* cue: show CUE track numbers
* allow port specification in "bind_to_address" settings
* support floating point samples
* systemd socket activation
* improve --version output
* WIN32: fix renaming of stored playlists with non-ASCII names


ver 0.16.8 (2012/04/04)
* fix for libsamplerate assertion failure
* decoder:
  - vorbis (and others): fix seeking at startup
  - ffmpeg: read the "year" tag
* encoder:
  - vorbis: generate end-of-stream packet before tag
  - vorbis: generate end-of-stream packet when playback ends
* output:
  - jack: check for connection failure before starting playback
  - jack: workaround for libjack1 crash bug
  - osx: fix stuttering due to buffering bug
* fix endless loop in text file reader
* update: skip symlinks in path that is to be updated


ver 0.16.7 (2012/02/04)
* input:
  - ffmpeg: support libavformat 0.7
* decoder:
  - ffmpeg: support libavformat 0.8, libavcodec 0.9
  - ffmpeg: support all MPD tags
* output:
  - httpd: fix excessive buffering
  - openal: force 16 bit playback, as 8 bit doesn't work
  - osx: remove sleep call from render callback
  - osx: clear render buffer when there's not enough data
* fix moving after current song


ver 0.16.6 (2011/12/01)
* decoder:
  - fix assertion failure when resuming streams
  - ffmpeg: work around bogus channel count
* encoder:
  - flac, null, wave: fix buffer corruption bug
  - wave: support packed 24 bit samples
* mapper: fix the bogus "not a directory" error message
* mapper: check "x" and "r" permissions on music directory
* log: print reason for failure
* event_pipe: fix WIN32 regression
* define WINVER in ./configure
* WIN32: autodetect filesystem encoding


ver 0.16.5 (2011/10/09)
* configure.ac
  - disable assertions in the non-debugging build
  - show solaris plugin result correctly
  - add option --enable-solaris-output
* pcm_format: fix 32-to-24 bit conversion (the "silence" bug)
* input:
  - rewind: reduce heap usage
* decoder:
  - ffmpeg: higher precision timestamps
  - ffmpeg: don't require key frame for seeking
  - fix CUE track seeking
* output:
  - openal: auto-fallback to mono if channel count is unsupported
* player:
  - make seeking to CUE track more reliable
  - the "seek" command works when MPD is stopped
  - restore song position from state file (bug fix)
  - fix crash that sometimes occurred when audio device fails on startup
  - fix absolute path support in playlists
* WIN32: close sockets properly
* install systemd service file if systemd is available


ver 0.16.4 (2011/09/01)
* don't abort configure when avahi is not found
* auto-detect libmad without pkg-config
* fix memory leaks
* don't resume playback when seeking to another song while paused
* apply follow_inside_symlinks to absolute symlinks
* fix playback discontinuation after seeking
* input:
  - curl: limit the receive buffer size
  - curl: implement a hard-coded timeout of 10 seconds
* decoder:
  - ffmpeg: workaround for semantic API change in recent ffmpeg versions
  - flac: validate the sample rate when scanning the tag
  - wavpack: obey all decoder commands, stop at CUE track border
* encoder:
  - vorbis: don't send end-of-stream on flush
* output:
  - alsa: fix SIGFPE when alsa announces a period size of 0
  - httpd: don't warn on client disconnect
  - osx: don't drain the buffer when closing
  - pulse: fix deadlock when resuming the stream
  - pulse: fix deadlock when the stream was suspended


ver 0.16.3 (2011/06/04)
* fix assertion failure in audio format mask parser
* fix NULL pointer dereference in playlist parser
* fix playlist files in base music directory
* database: allow directories with just playlists
* decoder:
  - ffmpeg: support libavcodec 0.7


ver 0.16.2 (2011/03/18)
* configure.ac:
  - fix bashism in tremor test
* decoder:
  - tremor: fix configure test
  - gme: detect end of song
* encoder:
  - vorbis: reset the Ogg stream after flush
* output:
  - httpd: fix uninitialized variable
  - httpd: include sys/socket.h
  - oss: AFMT_S24_PACKED is little-endian
  - oss: disable 24 bit playback on FreeBSD


ver 0.16.1 (2011/01/09)
* audio_check: fix parameter in prototype
* add void casts to suppress "result unused" warnings (clang)
* input:
  - ffado: disable by default
* decoder:
  - mad: work around build failure on Solaris
  - resolve modplug vs. libsndfile cflags/headers conflict
* output:
  - solaris: add missing parameter to open_cloexec() cal
  - osx: fix up audio format first, then apply it to device
* player_thread: discard empty chunks while cross-fading
* player_thread: fix assertion failure due to early seek
* output_thread: fix double lock


ver 0.16 (2010/12/11)
* protocol:
  - send song modification time to client
  - added "update" idle event
  - removed the deprecated "volume" command
  - added the "findadd" command
  - range support for "delete"
  - "previous" really plays the previous song
  - "addid" with negative position is deprecated
  - "load" supports remote playlists (extm3u, pls, asx, xspf, lastfm://)
  - allow changing replay gain mode on-the-fly
  - omitting the range end is possible
  - "update" checks if the path is malformed
* archive:
  - iso: renamed plugin to "iso9660"
  - zip: renamed plugin to "zzip"
* input:
  - lastfm: obsolete plugin removed
  - ffmpeg: new input plugin using libavformat's "avio" library
* tags:
  - added tags "ArtistSort", "AlbumArtistSort"
  - id3: revised "performer" tag support
  - id3: support multiple values
  - ape: MusicBrainz tags
  - ape: support multiple values
* decoders:
  - don't try a plugin twice (MIME type & suffix)
  - don't fall back to "mad" unless no plugin matches
  - ffmpeg: support multiple tags
  - ffmpeg: convert metadata to generic format
  - ffmpeg: implement the libavutil log callback
  - sndfile: new decoder plugin based on libsndfile
  - flac: moved CUE sheet support to a playlist plugin
  - flac: support streams without STREAMINFO block
  - mikmod: sample rate is configurable
  - mpg123: new decoder plugin based on libmpg123
  - sidplay: support sub-tunes
  - sidplay: implemented songlength database
  - sidplay: support seeking
  - sidplay: play monaural SID tunes in mono
  - sidplay: play mus, str, prg, x00 files
  - wavpack: activate 32 bit support
  - wavpack: allow more than 2 channels
  - mp4ff: rename plugin "mp4" to "mp4ff"
* encoders:
  - twolame: new encoder plugin based on libtwolame
  - flac: new encoder plugin based on libFLAC
  - wave: new encoder plugin for PCM WAV format
* output:
  - recorder: new output plugin for recording radio streams
  - alsa: don't recover on CANCEL
  - alsa: fill period buffer with silence before draining
  - openal: new output plugin
  - pulse: announce "media.role=music"
  - pulse: renamed context to "Music Player Daemon"
  - pulse: connect to server on MPD startup, implement pause
  - jack: require libjack 0.100
  - jack: don't disconnect during pause
  - jack: connect to server on MPD startup
  - jack: added options "client_name", "server_name"
  - jack: clear ring buffers before activating
  - jack: renamed option "ports" to "destination_ports"
  - jack: support more than two audio channels
  - httpd: bind port when output is enabled
  - httpd: added name/genre/website configuration
  - httpd: implement "pause"
  - httpd: bind_to_address support (including IPv6)
  - oss: 24 bit support via OSS4
  - win32: new output plugin for Windows Wave
  - shout, httpd: more responsive to control commands
  - wildcards allowed in audio_format configuration
  - consistently lock audio output objects
* player:
  - drain audio outputs at the end of the playlist
* mixers:
  - removed support for legacy mixer configuration
  - reimplemented software volume as mixer+filter plugin
  - per-device software/hardware mixer setting
* commands:
  - added new "status" line with more precise "elapsed time"
* update:
  - automatically update the database with Linux inotify
  - support .mpdignore files in the music directory
  - sort songs by album name first, then disc/track number
  - rescan after metadata_to_use change
* normalize: upgraded to AudioCompress 2.0
  - automatically convert to 16 bit samples
* replay gain:
  - reimplemented as a filter plugin
  - fall back to track gain if album gain is unavailable
  - optionally use hardware mixer to apply replay gain
  - added mode "auto"
  - parse replay gain from APE tags
* log unused/unknown block parameters
* removed the deprecated "error_file" option
* save state when stopped
* renamed option "--stdout" to "--stderr"
* removed options --create-db and --no-create-db
* state_file: save only if something has changed
* database: eliminated maximum line length
* log: redirect stdout/stderr to /dev/null if syslog is used
* set the close-on-exec flag on all file descriptors
* pcm_volume, pcm_mix: implemented 32 bit support
* support packed 24 bit samples
* CUE sheet support
* support for MixRamp tags
* obey $(sysconfdir) for default mpd.conf location
* build with large file support by default
* added test suite ("make check")
* require GLib 2.12
* added libwrap support
* make single mode 'sticky'


ver 0.15.17 (2011/??/??)
* encoder:
  - vorbis: reset the Ogg stream after flush
* decoders:
  - vorbis: fix tremor support


ver 0.15.16 (2011/03/13)
* output:
  - ao: initialize the ao_sample_format struct
  - jack: fix crash with mono playback
* encoders:
  - lame: explicitly configure the output sample rate
* update: log all file permission problems


ver 0.15.15 (2010/11/08)
* input:
  - rewind: fix assertion failure
* output:
  - shout: artist comes first in stream title


ver 0.15.14 (2010/11/06)
* player_thread: fix assertion failure due to wrong music pipe on seek
* output_thread: fix assertion failure due to race condition in OPEN
* input:
  - rewind: fix double free bug
* decoders:
  - mp4ff, ffmpeg: add extension ".m4b" (audio book)


ver 0.15.13 (2010/10/10)
* output_thread: fix race condition after CANCEL command
* output:
  - httpd: fix random data in stream title
  - httpd: MIME type audio/ogg for Ogg Vorbis
* input:
  - rewind: update MIME not only once
  - rewind: enable for MMS


ver 0.15.12 (2010/07/20)
* input:
  - curl: remove assertion after curl_multi_fdset()
* tags:
  - rva2: set "gain", not "peak"
* decoders:
  - wildmidi: support version 0.2.3


ver 0.15.11 (2010/06/14)
* tags:
  - ape: support album artist
* decoders:
  - mp4ff: support tags "album artist", "albumartist", "band"
  - mikmod: fix memory leak
  - vorbis: handle uri==NULL
  - ffmpeg: fix memory leak
  - ffmpeg: free AVFormatContext on error
  - ffmpeg: read more metadata
  - ffmpeg: fix libavformat 0.6 by using av_open_input_stream()
* playlist: emit IDLE_OPTIONS when resetting single mode
* listen: make get_remote_uid() work on BSD


ver 0.15.10 (2010/05/30)
* input:
  - mms: fix memory leak in error handler
  - mms: initialize the "eof" attribute
* decoders:
  - mad: properly calculate ID3 size without libid3tag


ver 0.15.9 (2010/03/21)
* decoders:
  - mad: fix crash when seeking at end of song
  - mpcdec: fix negative shift on fixed-point samples
  - mpcdec: fix replay gain formula with v8
* playlist: fix single+repeat in random mode
* player: postpone song tags during cross-fade


ver 0.15.8 (2010/01/17)
* input:
  - curl: allow rewinding with Icy-Metadata
* decoders:
  - ffmpeg, flac, vorbis: added more flac/vorbis MIME types
  - ffmpeg: enabled libavformat's file name extension detection
* dbUtils: return empty tag value only if no value was found
* decoder_thread: fix CUE track playback
* queue: don't repeat current song in consume mode


ver 0.15.7 (2009/12/27)
* archive:
  - close archive when stream is closed
  - iso, zip: fixed memory leak in destructor
* input:
  - file: don't fall back to parent directory
  - archive: fixed memory leak in error handler
* tags:
  - id3: fix ID3v1 charset conversion
* decoders:
  - eliminate jitter after seek failure
  - ffmpeg: don't try to force stereo
  - wavpack: allow fine-grained seeking
* mixer: explicitly close all mixers on shutdown
* mapper: fix memory leak when playlist_directory is not set
* mapper: apply filesystem_charset to playlists
* command: verify playlist name in the "rm" command
* database: return multiple tag values per song


ver 0.15.6 (2009/11/18)
* input:
  - lastfm: fixed variable name in GLib<2.16 code path
  - input/mms: require libmms 0.4
* archive:
  - zzip: require libzzip 0.13
* tags:
  - id3: allow 4 MB RIFF/AIFF tags
* decoders:
  - ffmpeg: convert metadata
  - ffmpeg: align the output buffer
  - oggflac: rewind stream after FLAC detection
  - flac: fixed CUE seeking range check
  - flac: fixed NULL pointer dereference in CUE code
* output_thread: check again if output is open on PAUSE
* update: delete ignored symlinks from database
* database: increased maximum line length to 32 kB
* sticker: added fallback for sqlite3_prepare_v2()


ver 0.15.5 (2009/10/18)
* input:
  - curl: don't abort if a packet has only metadata
  - curl: fixed endless loop during buffering
* tags:
  - riff, aiff: fixed "limited range" gcc warning
* decoders:
  - flac: fixed two memory leaks in the CUE tag loader
* decoder_thread: change the fallback decoder name to "mad"
* output_thread: check again if output is open on CANCEL
* update: fixed memory leak during container scan


ver 0.15.4 (2009/10/03)
* decoders:
  - vorbis: revert "faster tag scanning with ov_test_callback()"
  - faad: skip assertion failure on large ID3 tags
  - ffmpeg: use the "artist" tag if "author" is not present
* output:
  - osx: fix the OS X 10.6 build


ver 0.15.3 (2009/08/29)
* decoders:
  - vorbis: faster tag scanning with ov_test_callback()
* output:
  - fix stuttering due to uninitialized variable
* update: don't re-read unchanged container files


ver 0.15.2 (2009/08/15)
* tags:
  - ape: check the tag size (fixes integer underflow)
  - ape: added protection against large memory allocations
* decoders:
  - mad: skip ID3 frames when libid3tag is disabled
  - flac: parse all replaygain tags
  - flac: don't allocate cuesheet twice (memleak)
* output:
  - shout: fixed stuck pause bug
  - shout: minimize the unpause latency
* update: free empty path string (memleak)
* update: free temporary string in container scan (memleak)
* directory: free empty directories after removing them (memleak)


ver 0.15.1 (2009/07/15)
* decoders:
  - flac: fix assertion failure in tag_free() call
* output:
  - httpd: include sys/types.h (fixes Mac OS X)
* commands:
  - don't resume playback when stopping during pause
* database: fixed NULL pointer dereference after charset change
* log: fix double free() bug during shutdown


ver 0.15 (2009/06/23)
* input:
  - parse Icy-Metadata
  - added support for the MMS protocol
  - hide HTTP password in playlist
  - lastfm: new input plugin for last.fm radio (experimental and incomplete!)
  - curl: moved proxy settings to "input" block
* tags:
  - support the "album artist" tag
  - support MusicBrainz tags
  - parse RVA2 tags in mp3 files
  - parse ID3 tags in AIFF/RIFF/WAV files
  - ffmpeg: support new metadata API
  - ffmpeg: added support for the tags comment, genre, year
* decoders:
  - audiofile: streaming support added
  - audiofile: added 24 bit support
  - modplug: another MOD plugin, based on libmodplug
  - mikmod disabled by default, due to severe security issues in libmikmod
  - sidplay: new decoder plugin for C64 SID (using libsidplay2)
  - fluidsynth: new decoder plugin for MIDI files (using libfluidsynth,
    experimental due to shortcomings in libfluidsynth)
  - wildmidi: another decoder plugin for MIDI files (using libwildmidi)
  - flac: parse stream tags
  - mpcdec: support the new libmpcdec SV8 API
  - added configuration option to disable decoder plugins
  - flac: support embedded cuesheets
  - ffmpeg: updated list of supported formats
* audio outputs:
  - added option to disable audio outputs by default
  - wait 10 seconds before reopening after play failure
  - shout: enlarged buffer size to 32 kB
  - null: allow disabling synchronization
  - mvp: fall back to stereo
  - mvp: fall back to 16 bit audio samples
  - mvp: check for reopen errors
  - mvp: fixed default device detection
  - pipe: new audio output plugin which runs a command
  - alsa: better period_time default value for high sample rates
  - solaris: new audio output plugin for Solaris /dev/audio
  - httpd: new audio output plugin for web based streaming, similar to icecast
     but built in.
* commands:
  - "playlistinfo" and "move" supports a range now
  - added "sticker database", command "sticker", which allows clients
     to implement features like "song rating"
  - added "consume" command which removes a song after play
  - added "single" command, if activated, stops playback after current song or
     repeats the song if "repeat" is active.
* mixers:
  - rewritten mixer code to support multiple mixers
  - new pulseaudio mixer
  - alsa: new mixer_index option supports choosing between multiple
    identically-named controls on a device.
* Add audio archive extraction support:
  - bzip2
  - iso9660
  - zip
* the option "error_file" was removed, all messages are logged into
   "log_file"
* support logging to syslog
* fall back to XDG music directory if no music_directory is configured
* failure to read the state file is non-fatal
* --create-db starts the MPD daemon instead of exiting
* playlist_directory and music_directory are optional
* playlist: recalculate the queued song after random is toggled
* playlist: don't unpause on delete
* pause when all audio outputs fail to play
* daemon: ignore "user" setting if already running as that user
* listen: fix broken client IP addresses in log
* listen: bind failure on secondary address is non-fatal
* 24/32 bit audio support
* print available protocols in --version
* fill buffer after seeking
* choose the fallback resampler at runtime
* steps taken towards win32 compatibility
* require glib 2.6 or greater
* built-in documentation using doxygen and docbook


ver 0.14.2 (2009/02/13)
* configure.ac:
  - define HAVE_FFMPEG after all checks
* decoders:
  - ffmpeg: added support for the tags comment, genre, year
  - ffmpeg: don't warn of empty packet output
  - ffmpeg: check if the time stamp is valid
  - ffmpeg: fixed seek integer overflow
  - ffmpeg: enable WAV streaming
  - ffmpeg: added TTA support
  - wavpack: pass NULL if the .wvc file fails to open
  - mikmod: call MikMod_Exit() only in the finish() method
  - aac: fix stream metadata
* audio outputs:
  - jack: allocate ring buffers before connecting
  - jack: clear "shutdown" flag on reconnect
  - jack: reduced sleep time to 1ms
  - shout: fixed memory leak in the mp3 encoder
  - shout: switch to blocking mode
  - shout: use libshout's synchronization
  - shout: don't postpone metadata
  - shout: clear buffer before calling the encoder
* mapper: remove trailing slashes from music_directory
* player: set player error when output device fails
* update: recursively purge deleted directories
* update: free deleted subdirectories

ver 0.14.1 (2009/01/17)
* decoders:
  - mp4: support the writer/composer tag
  - id3: strip leading and trailing whitespace from ID3 tags
  - oggvorbis: fix tremor support
  - oggvorbis: disable seeking on remote files
* audio outputs:
  - jack: allocate default port names (fixes a crash)
* update:
  - refresh stats after update
  - save the database even if it is empty
* input_curl:
  - use select() to eliminate busy loop during connect
  - honour http_proxy_* config directives
  - fix assertion failure on "connection refused"
  - fix assertion failure with empty HTTP responses
* corrected the sample calculation in the fallback resampler
* log: automatically append newline
* fix setenv() conflict on Solaris
* configure.ac: check for pkg-config before using it
* fix minor memory leak in decoder_tag()
* fix cross-fading bug: it used to play some chunks of the new song twice
* playlist
  - fix assertion failure during playlist load
  - implement Fisher-Yates shuffle properly
  - safely search the playlist for deleted song
* use custom PRNG for volume dithering (speedup)
* detect libid3tag without pkg-config

ver 0.14 (2008/12/25)
* audio outputs:
  - wait 10 seconds before reopening a failed device
  - fifo: new plugin
  - null: new plugin
  - shout: block while trying to connect instead of failing
  - shout: new timeout parameter
  - shout: support mp3 encoding and the shoutcast protocol
  - shout: send silence during pause, so clients don't get disconnected
* decoders:
  - ffmpeg: new plugin
  - wavpack: new plugin
  - aac: stream support added
  - mod: disabled by default due to critical bugs in all libmikmod versions
* commands:
  - "addid" takes optional second argument to specify position
  - "idle" notifies the client when a notable change occurs
* Zeroconf support using Bonjour
* New zeroconf_enabled option so that Zeroconf support can be disabled
* Stop the player/decode processes when not playing to allow the CPU to sleep
* Fix a bug where closing an ALSA dmix device could cause MPD to hang
* Support for reading ReplayGain from LAME tags on MP3s
* MPD is now threaded, which greatly improves performance and stability
* memory usage reduced by merging duplicate tags in the database
* support connecting via unix domain socket
* allow authenticated local users to add any local file to the playlist
* 24 bit audio support
* optimized PCM conversions and dithering
* much code has been replaced by using GLib
* the HTTP client has been replaced with libcurl
* symbolic links in the music directory can be disabled; the default
  is to ignore symlinks pointing outside the music directory

ver 0.13.0 (2007/5/28)
* New JACK audio output
* Support for "file" as an alternative to "filename" in search, find, and list
* FLAC 1.1.3 API support
* New playlistadd command for adding to stored playlists
* New playlistclear command for clearing stored playlists
* Fix a bug where "find any" and "list <type> any" wouldn't return any results
* Make "list any" return an error instead of no results and an OK
* New gapless_mp3_playback option to disable gapless MP3 playback
* Support for seeking HTTP streams
* Zeroconf support using Avahi
* libsamplerate support for high quality audio resampling
* ID3v2 "Original Artist/Performer" tag support
* New playlistsearch command for searching the playlist (similar to "search")
* New playlistfind command for finding songs in the playlist (similar to "find")
* libmikmod 3.2.0 beta support
* New tagtypes command for retrieving a list of available tag types
* Fix a bug where no ACK was returned if loading a playlist failed
* Fix a bug where db_update in stats would be 0 after initial database creation
* New count command for getting stats on found songs (similar to "find")
* New playlistmove command for moving songs in stored playlists
* New playlistdelete command for deleting songs from stored playlists
* New rename command for renaming stored playlists
* Increased default buffer_before_play from 0% to 10% to prevent skipping
* Lots of bug fixes, cleaned up code, and performance improvements

ver 0.12.2 (2007/3/20)
* Fix a bug where clients could cause MPD to segfault

ver 0.12.1 (2006/10/10)
* Fix segfault when scanning an MP3 that has a Xing tag with 0 frames
* Fix segfault when there's no audio output specified and one can't be detected
* Fix handling of escaping in quotes
* Allow a quality of -1 to be specified for shout outputs
* A few minor cleanups

ver 0.12.0 (2006/9/22)
* New audio output code which supports:
  * A plugin-like architecture
  * Non-libao ("native") outputs:
    * ALSA
    * OSS
    * OS X
    * Media MVP
    * PulseAudio
    * Shout (Icecast or Shoutcast)
  * Playing through multiple outputs at once
  * Enabling/disabling outputs while MPD is running
  * Saving output state (enabled/disabled) to the state_file
* OggFLAC support
* Musepack support
* Gapless MP3 playback
* MP3 ReplayGain support (using ID3v2 tags only)
* Support for MP2 files if MP3 support is enabled
* Composer, Performer, Comment, and Disc metadata support
* New outputs command for listing available audio outputs
* New enableoutput and disableoutput commands for enabling/disabling outputs
* New plchangesposid command for a stripped down version of plchanges
* New addid command for adding to the playlist and returning a song ID
* New commands and notcommands commands for checking available commands
* Can now specify any supported metadata type or "any" in search, find, and list
* New volume_normalization parameter for enabling Audio Compress normalization
* New metadata_to_use parameter for choosing supported metadata types
* New pid_file parameter for saving the MPD process ID to the specified file
* The db_file parameter is now required
* The port parameter is now optional (defaults to 6600)
* Can specify bind_to_address multiple times
* New --kill argument for killing MPD if pid_file is specified
* Removed --update-db argument (use the update function in your client instead)
* New mpdconf.example
* New mpd.conf man page 
* Removed bundled libmad and libid3tag
* Lots of bug fixes, cleaned up code, and performance improvements

ver 0.11.5 (2004/11/1)
1) New id3v1_encoding config option to configure the id3v1 tag encoding (patch
from dottedmag)
2) Strip '\r' from m3u playlists (thank you windows)
3) Use random() instead of rand() for playlist randomizing
4) Fix a bug trying skipping some commented lines in m3u playlist files
5) Fix a bug when fetching metadata from streams that may cause certain
weirdnesses
6) Fix a bug where replaygain preamp was used on files w/o replaygain tags
7) Fix a busy loop when trying to prebuffer a nonexistant or missing stream
8) Fix a bug in forgetting to remove leading ' ' in content-type for http
streams
9) Check for ice-name in http headers
10) Be sure the strip all '\n' chars in tags
11) Set $HOME env variable when setuid'ing, this should fix the /root/.mcop
errors triggered by arts/libao

ver 0.11.4 (2004/7/26)
1) Fixed a segfault when decoding mp3's with corrupt id3v2 tags
2) Fixed a memory leak when encountering id3v2 tags in mp3 decoder

ver 0.11.3 (2004/7/21)
1) Add support for http authentication for streams
2) Added replaygain pre-amp support
3) Better error handling for fread() in inputStream_file
4) Fixed a bug so that when a freeAllInterfaces is called, it sets
max_interface_connections to 0.  This prevents potential segfaults and other
nastiness for forked processes, like the player and update-er (do to
interfacePrintWithFD()).
5) Allow blockingWrite() to handle errors more gracefully (for example, if the
disc is full, and thus the write() fails or can't be completed, we just skip
this write() and continue, instead of getting stuck in an infinite loop until
the write() becomes successful)
6) Updated mpdconf.example from sbh/avuton
7) If "user" is specified, then convert ~ in paths to the user's home path
specified by "user" config paramter (not the actual current user running mpd).

ver 0.11.2 (2004/7/5) 
1) Work around in computing total time for mp3's whose first valid mpeg frame is
not layer III
2) Fix mp3 and mp4 decoders when seeking past the end of the file
3) Fix replaygain for flac and vorbis
4) Fix memory leaks in flac decoder (from normalperson)
5) Fix Several other bugs in playlist.c and directory.c (from normalperson)

ver 0.11.1 (2004/6/24)
1) Fix a bug that caused "popping" at the beginning of mp3's
2) Fix playlistid command
3) Fix move commands so they don't mess up the song id's
4) Added support for HTTP Proxy
5) Detect and skip recursive links in the music directory
6) Fix addPathToDB() so updating on a specific path doesn't exist correctly adds
the parent directories to the DB

ver 0.11.0 (2004/6/18)
1) Support for playing mp3 and Ogg Vorbis streams
2) Non-blocking Update
3) Replaygain support for Ogg Vorbis and FLAC (by Eric Moore aka AliasMrJones)
4) audio_output_format option that allows for all audio output to be converted
to a format compatible with any sound card
5) Own routines for to always support UTF-8 <-> ISO-8859-1 conversion
6) Added "Id" and "Pos" metadata for songs in playlist
7) Added commands: plchanges, currentsong, playid, seekid, playlistid, moveid,
swapid, deleteid
8) UTF-8 validation of all tags
9) Update specific files/directories (for fast, incremental updating)
10) Added ACK error codes
11) Mod file support
12) Added command_list_ok_begin
13) Play after stop resumes from last position in the playlist
14) Play while pause resumes playback
15) Better signal handling by mackstann
16) Cleanup decoder interface (now called InputPlugins)
17) --create-db no long starts the daemon
18) --no-daemon outputs to log files
19) --stdout sends output to stdout/stderr
20) Default port is now 6600
21) Lots of other cleanups and Bugfixes

ver 0.10.4 (2004/5/26)
1) Fix configure problems on OpenBSD with langinfo and iconv
2) Fix an infinte loop when writing to an interface and it has expired
3) Fix a segfault in decoding flac's
4) Ingore CRC stuff in mp3's since some encoders did not compute the CRC
correctly
5) Fix a segfault in processing faulty mp4 metadata

ver 0.10.3 (2004/4/2)
1) Fix a segfault when a blanck line is sent from a client
2) Fix for loading playlists on platforms where char is unsigned
3) When pausing, release audio device after we say pause is successful (this
makes pause appear to not lag)
4) When returning errors for unknown types by player, be sure to copy the
filename
5) add --disable-alsa for disabling alsa mixer support
6) Use select() for a portable usleep()
7) For alsa mixer, default to "Master' element, not first element

ver 0.10.2 (2004/3/25)
1) Add suport for AAC
2) Substitute '\n' with ' ' in tag info
3) Remove empty directories from db
4) Resume from current position in song when using state file
5) Pause now closes the music device, and reopens it on resuming
6) Fix unnecessary big endian byte swapping
7) If locale is "C" or "POSIX", then use ISO-8859-1 as the fs charset
8) Fix a bug where alsa mixer wasn't detecting volume changes
9) For alsa and software mixer, show volume to be the same as it was set (even
if its not the exact volume)
10) Report bitrate for wave files
11) Compute song length of CBR mp3's more accurately

ver 0.10.1 (2004/3/7)
1) Check to see if we need to add "-lm" when linking mpd
2) Fix issues with skipping bad frames in an mp3 (this way we get the correct
samplerate and such)
3) Fix crossfading bug with ogg's
4) Updated libmad and libid3tag included w/ source to 0.15.1b

ver 0.10.0 (2004/3/3)
1) Use UTF-8 for all client communications
2) Crossfading support
3) Password Authentication (all in plaintext)
4) Software mixer
5) Buffer Size is configurable
6) Reduced Memory consumption (use directory tree for search and find)
7) Bitrate support for Flac
8) setvol command (deprecates volume command)
9) add command takes directories
10) Path's in config file now work with ~
11) Add samplerate,bits, and channels to status
12) Reenable playTime in stats display
13) Fix a segfault when doing: add ""
14) Fix a segfault with flac vorbis comments simply being "="
15) Fix a segfault/bug in queueNextSong with repeat+random
16) Fix a bug, where one process may segfault, and cause more processes to spawn
w/o killing ones that lost their parent.
17) Fix a bug when the OSS device was unable to fetch the current volume,
it would close the device (when it maybe previously closed by the exact same
code)
18) command.c cleanup by mackstann
19) directory.c and command.c cleanup by tw-nym

ver 0.9.4 (2004/1/21)
1) Fix a bug where updated tag info wasn't being detected
2) Set the default audio write size to 1024 bytes (should decrease cpu load a
bit on some machines).
3) Make audio write size configurable via "audio_write_size" config option
4) Tweak output buffer size for connections by detecting the kernel output
buffer size.

ver 0.9.3 (2003/10/31)
1) Store total time/length of songs in db and display in *info commands
2) Display instantaneous bitrate in status command
3) Add Wave Support using libaudiofile (Patch from normalperson)
4) Command code cleanup (Patch from tw-nym)
5) Optimize listing of playlists (10-100x faster)
6) Optimize interface output (write in 4kB chunks instead of on every '\n')
7) Fix bug that prevented rm command from working
8) Fix bug where deleting current song skips the next song
9) Use iconv to convert vorbis comments from UTF-8 to Latin1

ver 0.9.2 (2003/10/6)
1) Fix FreeBSD Compilation Problems
2) Fix bug in move command
3) Add mixer_control options to configure which mixer control/device mpd
controls
4) Randomize on play -1
5) Fix a bug in toggling repeat off and at the end of the playlist

ver 0.9.1 (2003/9/30)
1) Fix a statement in the middle of declarations in listen.c, causes error for
gcc 2.7

ver 0.9.0 (2003/9/30)
1) Random play mode
2) Alsa Mixer Support
3) Save and Restore "state"
4) Default config file locations (.mpdconf and /etc/mpd.conf)
5) Make db file locations configurable
6) Move songs around in the playlist
7) Gapless playback
8) Use Xing tags for mp3's
9) Remove stop_on_error
10) Seeking support
11) Playlists can be loaded and deleted from subdirectories
12) Complete rewrite of player layer (fork()'s only once, opens and closes
audio device as needed).
13) Eliminate use and dependence of SIGIO
14) IPv6 support
15) Solaris compilations fixes
16) Support for different log levels
17) Timestamps for log entries
18) "user" config parameter for setuid (patch from Nagilum)
19) Other misc features and bug fixes

ver 0.8.7 (2003/9/3)
1) Fix a memory leak.  When closing a interface, was called close() on the fd
instead of calling fclose() on the fp that was opened with fdopen().

ver 0.8.6 (2003/8/25)
1) Fix a memory leak when a buffered existed, and a connection was unexpectedly
closed, and i wasn't free'ing the buffer apropriatly.

ver 0.8.5 (2003/8/17)
1) Fix a bug where an extra end of line is returned when attempting to play a
non existing file.  This causes parsing errors for clients.

ver 0.8.4 (2003/8/13)
1) Fix a bug where garbage is returned with errors in "list" command

ver 0.8.3 (2003/8/12) 
1) Fix a compilation error on older linux systems
2) Fix a bug in searching by title
3) Add "list" command
4) Add config options for specifying libao driver/plugin and options
5) Add config option to specify which address to bind to
6) Add support for loading and saving absolute pathnames in saved playlists
7) Playlist no longer creates duplicate entries for song data (more me
efficient)
8) Songs deleted from the db are now removed for the playlist as well

ver 0.8.2 (2003/7/22)
1) Increased the connection que for listen() from 0 to 5
2) Cleanup configure makefiles so that mpd uses MPD_LIBS and MPD_CFLAGS
rather than LIBS and CFLAGS
3) Put a cap on the number of commands per command list
4) Put a cap on the maximum number of buffered output lines
5) Get rid of TIME_WAIT/EADDRINUSE socket problem
6) Use asynchronious IO (i.e. trigger SIGIO instead so we can sleep in
select() calls longer)

ver 0.8.1 (2003/7/11)
1) FreeBSD fixes
2) Fix for rare segfault when updating
3) Fix bug where client was being hungup on when done playing current song
4) Fix bug when playing flac's where it incorrectly reports an error
5) Make stop playlist on error configurable
6) Configure checks for installed libmad and libid3tag and uses those if found
7) Use buffer->finished in *_decode's instead of depending on catching signals

ver 0.8.0 (2003/7/6)
1) Flac support
2) Make playlist max length configurable
3) New backward compatible status (backward compatible for 0.8.0 on)
4) listall command now can take a directory as an argument
5) Buffer rewritten to use shared memory instead of sockets
6) Playlist adding done using db
7) Add sort to list, and use binary search for finding
8) New "stats" command
9) Command list (for faster adding of large batches of files)
10) Add buffered chunks before play
11) Useful error reporting to clients (part of status command)
12) Use libid3tag for reading id3 tags (more stable)
13) Non-blocking output to clients
14) Fix bug when removing items from directory
15) Fix bug when playing mono mp3's
16) Fix bug when attempting to delete files when using samba
17) Lots of other bug fixes I can't remember

ver 0.7.0 (2003/6/20)
1) use mad instead of mpg123 for mp3 decoding
2) volume support
3) repeate playlist support
4) use autoconf/automake (i.e. "configure")
5) configurable max connections

ver 0.6.2 (2003/6/11)
1) Buffer support for ogg
2) new config file options: "connection_timeout" and "mpg123_ignore_junk"
3) new commands: "next", "previous", and "listall"
Thanks to Niklas Hofer for "next" and "previous" patches!
4) Search by filename
5) bug fix for pause when playing mp3's

ver 0.6.1 (2003/5/29)
1) Add conf file support
2) Fix a bug when doing mp3stop (do wait3(NULL,WNOHANG|WUNTRACED,NULL))
3) Fix a bug when fork'ing, fflush file buffers before forking so the
child doesn't print the same stuff in the buffer.

ver 0.6.0 (2003/5/25)
1) Add ogg vorbis support
2) Fix two bugs relating to tables, one for search by title, and one where we
freed the tables before directories, causing a segfault
3) The info command has been removed.

ver 0.5.0-0.5.2
Initial release(s).  Support for MP3 via mpg123<|MERGE_RESOLUTION|>--- conflicted
+++ resolved
@@ -1,4 +1,3 @@
-<<<<<<< HEAD
 ver 0.22 (not yet released)
 * protocol
   - "findadd"/"searchadd"/"searchaddpl" support the "sort" and
@@ -12,13 +11,12 @@
 * filter
   - ffmpeg: new plugin based on FFmpeg's libavfilter library
   - hdcd: new plugin based on FFmpeg's "af_hdcd" for HDCD playback
-=======
+
 ver 0.21.11 (not yet released)
 * output
   - alsa, osx: fix distortions with DSD_U32 and DoP on 32 bit CPUs
 * protocol
   - fix "list" with multiple "group" levels
->>>>>>> 2c3eeb71
 
 ver 0.21.10 (2019/06/05)
 * decoder
