--- conflicted
+++ resolved
@@ -1,4 +1,3 @@
-<<<<<<< HEAD
 ver 0.24 (not yet released)
 * protocol
   - "playlistfind"/"playlistsearch" have "sort" and "window" parameters
@@ -15,10 +14,7 @@
 * switch to C++20
   - GCC 10 or clang 11 (or newer) recommended
 
-ver 0.23.8 (not yet released)
-=======
 ver 0.23.8 (2022/07/09)
->>>>>>> 1f287904
 * storage
   - curl: fix crash if web server does not understand WebDAV
 * input
